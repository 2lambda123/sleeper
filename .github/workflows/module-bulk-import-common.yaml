name: Build Bulk Import Common Module
on:
  push:
    paths:
      - '.github/workflows/module-bulk-import-common.yaml'
      - '.github/workflows/module.yaml'
<<<<<<< HEAD
      - 'code-style/checkstyle*.xml'
=======
      - 'java/pom.xml'
      - 'java/bulk-import/pom.xml'
>>>>>>> c171d793
      - 'java/bulk-import/bulk-import-common/**'
      - 'java/configuration/**'
      - 'java/core/**'

jobs:
  module-workflow:
    uses: ./.github/workflows/module.yaml
    with:
      module: bulk-import/bulk-import-common<|MERGE_RESOLUTION|>--- conflicted
+++ resolved
@@ -4,12 +4,9 @@
     paths:
       - '.github/workflows/module-bulk-import-common.yaml'
       - '.github/workflows/module.yaml'
-<<<<<<< HEAD
       - 'code-style/checkstyle*.xml'
-=======
       - 'java/pom.xml'
       - 'java/bulk-import/pom.xml'
->>>>>>> c171d793
       - 'java/bulk-import/bulk-import-common/**'
       - 'java/configuration/**'
       - 'java/core/**'
