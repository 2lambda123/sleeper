name: Build CDK Custom Resources Module
on:
  push:
    paths:
      - '.github/workflows/module-cdk-custom-resources.yaml'
      - '.github/workflows/module.yaml'
<<<<<<< HEAD
      - 'code-style/checkstyle*.xml'
=======
      - 'java/pom.xml'
>>>>>>> c171d793
      - 'java/cdk-custom-resources/**'
      - 'java/tables/**'
      - 'java/statestore/**'
      - 'java/parquet/**'
      - 'java/configuration/**'
      - 'java/core/**'

jobs:
  module-workflow:
    uses: ./.github/workflows/module.yaml
    with:
      module: cdk-custom-resources<|MERGE_RESOLUTION|>--- conflicted
+++ resolved
@@ -4,11 +4,8 @@
     paths:
       - '.github/workflows/module-cdk-custom-resources.yaml'
       - '.github/workflows/module.yaml'
-<<<<<<< HEAD
       - 'code-style/checkstyle*.xml'
-=======
       - 'java/pom.xml'
->>>>>>> c171d793
       - 'java/cdk-custom-resources/**'
       - 'java/tables/**'
       - 'java/statestore/**'
