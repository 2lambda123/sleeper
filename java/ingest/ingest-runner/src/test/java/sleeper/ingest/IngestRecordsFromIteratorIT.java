/*
 * Copyright 2022-2023 Crown Copyright
 *
 * Licensed under the Apache License, Version 2.0 (the "License");
 * you may not use this file except in compliance with the License.
 * You may obtain a copy of the License at
 *
 *     http://www.apache.org/licenses/LICENSE-2.0
 *
 * Unless required by applicable law or agreed to in writing, software
 * distributed under the License is distributed on an "AS IS" BASIS,
 * WITHOUT WARRANTIES OR CONDITIONS OF ANY KIND, either express or implied.
 * See the License for the specific language governing permissions and
 * limitations under the License.
 */

package sleeper.ingest;

import org.junit.jupiter.api.Test;

import sleeper.core.partition.Partition;
import sleeper.core.range.Range;
import sleeper.core.range.Region;
import sleeper.core.record.Record;
import sleeper.core.schema.type.LongType;
import sleeper.ingest.testutils.AssertQuantiles;
import sleeper.statestore.FileInfo;
import sleeper.statestore.StateStore;

import java.util.Arrays;
import java.util.Collections;
import java.util.List;
import java.util.stream.Collectors;

import static org.assertj.core.api.Assertions.assertThat;
import static sleeper.ingest.testutils.IngestRecordsTestDataHelper.createLeafPartition;
import static sleeper.ingest.testutils.IngestRecordsTestDataHelper.createRootPartition;
import static sleeper.ingest.testutils.IngestRecordsTestDataHelper.getRecords;
import static sleeper.ingest.testutils.IngestRecordsTestDataHelper.getSingleRecord;
import static sleeper.ingest.testutils.IngestRecordsTestDataHelper.getSketches;
import static sleeper.ingest.testutils.IngestRecordsTestDataHelper.readRecordsFromParquetFile;
import static sleeper.statestore.inmemory.StateStoreTestHelper.inMemoryStateStoreWithFixedPartitions;
import static sleeper.statestore.inmemory.StateStoreTestHelper.inMemoryStateStoreWithFixedSinglePartition;

class IngestRecordsFromIteratorIT extends IngestRecordsTestBase {

    @Test
    void shouldWriteMultipleRecords() throws Exception {
        // Given
        Range rootRange = new Range.RangeFactory(schema).createRange(field, Long.MIN_VALUE, null);
        Region rootRegion = new Region(rootRange);
        Partition rootPartition = createRootPartition(rootRegion, new LongType());
        Range range1 = new Range.RangeFactory(schema).createRange(field, Long.MIN_VALUE, 2L);
        Region region1 = new Region(range1);
        Partition partition1 = createLeafPartition("partition1", region1, new LongType());
        Range range2 = new Range.RangeFactory(schema).createRange(field, 2L, null);
        Region region2 = new Region(range2);
        Partition partition2 = createLeafPartition("partition2", region2, new LongType());
        rootPartition.setChildPartitionIds(Arrays.asList(partition1.getId(), partition2.getId()));
        StateStore stateStore = inMemoryStateStoreWithFixedPartitions(rootPartition, partition1, partition2);

        // When
        long numWritten = ingestFromRecordIterator(schema, stateStore, getRecords().iterator()).getRecordsWritten();

        // Then:
        //  - Check the correct number of records were written
        assertThat(numWritten).isEqualTo(getRecords().size());
        //  - Check StateStore has correct information
<<<<<<< HEAD
        List<FileInfo> fileInPartitionList = stateStore.getFileInPartitionList();
        assertThat(fileInPartitionList).hasSize(1);
        FileInfo fileInfo = fileInPartitionList.get(0);
=======
        List<FileInfo> activeFiles = stateStore.getActiveFiles()
                .stream()
                .sorted((f1, f2) -> (int) (((long) f1.getMinRowKey().get(0)) - ((long) f2.getMinRowKey().get(0))))
                .collect(Collectors.toList());
        assertThat(activeFiles).hasSize(2);
        FileInfo fileInfo = activeFiles.get(0);
>>>>>>> 24fb9471
        assertThat((long) fileInfo.getMinRowKey().get(0)).isOne();
        assertThat((long) fileInfo.getMaxRowKey().get(0)).isOne();
        assertThat(fileInfo.getNumberOfRecords().longValue()).isOne();
        assertThat(fileInfo.getPartitionId()).isEqualTo(partition1.getId());
        fileInfo = activeFiles.get(1);
        assertThat((long) fileInfo.getMinRowKey().get(0)).isEqualTo(3L);
        assertThat((long) fileInfo.getMaxRowKey().get(0)).isEqualTo(3L);
        assertThat(fileInfo.getNumberOfRecords().longValue()).isOne();
        assertThat(fileInfo.getPartitionId()).isEqualTo(partition2.getId());
        //  - Read files and check they have the correct records
        List<Record> readRecords = readRecordsFromParquetFile(activeFiles.get(0).getFilename(), schema);
        assertThat(readRecords).containsExactly(getRecords().get(0));
        readRecords = readRecordsFromParquetFile(activeFiles.get(1).getFilename(), schema);
        assertThat(readRecords).containsExactly(getRecords().get(1));
        //  - Check quantiles sketches have been written and are correct (NB the sketches are stochastic so may not be identical)
<<<<<<< HEAD
        AssertQuantiles.forSketch(getSketches(schema, fileInPartitionList.get(0).getFilename()).getQuantilesSketch("key"))
                .min(1L).max(3L)
=======
        AssertQuantiles.forSketch(getSketches(schema, activeFiles.get(0).getFilename()).getQuantilesSketch("key"))
                .min(1L).max(1L)
>>>>>>> 24fb9471
                .quantile(0.0, 1L).quantile(0.1, 1L)
                .quantile(0.2, 1L).quantile(0.3, 1L)
                .quantile(0.4, 1L).quantile(0.5, 1L)
                .quantile(0.6, 1L).quantile(0.7, 1L)
                .quantile(0.8, 1L).quantile(0.9, 1L).verify();
        AssertQuantiles.forSketch(getSketches(schema, activeFiles.get(1).getFilename()).getQuantilesSketch("key"))
                .min(3L).max(3L)
                .quantile(0.0, 3L).quantile(0.1, 3L)
                .quantile(0.2, 3L).quantile(0.3, 3L)
                .quantile(0.4, 3L).quantile(0.5, 3L)
                .quantile(0.6, 3L).quantile(0.7, 3L)
                .quantile(0.8, 3L).quantile(0.9, 3L).verify();
    }

    @Test
    void shouldWriteSingleRecord() throws Exception {
        // Given
        Range rootRange = new Range.RangeFactory(schema).createRange(field, Long.MIN_VALUE, null);
        Region rootRegion = new Region(rootRange);
        Partition rootPartition = createRootPartition(rootRegion, new LongType());
        Range range1 = new Range.RangeFactory(schema).createRange(field, Long.MIN_VALUE, 2L);
        Region region1 = new Region(range1);
        Partition partition1 = createLeafPartition("partition1", region1, new LongType());
        Range range2 = new Range.RangeFactory(schema).createRange(field, 2L, null);
        Region region2 = new Region(range2);
        Partition partition2 = createLeafPartition("partition2", region2, new LongType());
        rootPartition.setChildPartitionIds(Arrays.asList(partition1.getId(), partition2.getId()));
        StateStore stateStore = inMemoryStateStoreWithFixedPartitions(rootPartition, partition1, partition2);

        // When
        long numWritten = ingestFromRecordIterator(schema, stateStore, getSingleRecord().iterator()).getRecordsWritten();

        // Then:
        //  - Check the correct number of records were written
        assertThat(numWritten).isEqualTo(getSingleRecord().size());
        //  - Check StateStore has correct information
        List<FileInfo> activeFiles = stateStore.getActiveFiles()
                .stream()
                .sorted((f1, f2) -> (int) (((long) f1.getMinRowKey().get(0)) - ((long) f2.getMinRowKey().get(0))))
                .collect(Collectors.toList());
        assertThat(activeFiles).hasSize(1);
        FileInfo fileInfo = activeFiles.get(0);
        assertThat((long) fileInfo.getMinRowKey().get(0)).isOne();
        assertThat((long) fileInfo.getMaxRowKey().get(0)).isOne();
        assertThat(fileInfo.getNumberOfRecords().longValue()).isOne();
        assertThat(fileInfo.getPartitionId()).isEqualTo(partition1.getId());

        //  - Read files and check they have the correct records
        List<Record> readRecords = readRecordsFromParquetFile(activeFiles.get(0).getFilename(), schema);
        assertThat(readRecords).containsExactly(getSingleRecord().get(0));
        //  - Check quantiles sketches have been written and are correct (NB the sketches are stochastic so may not be identical)
        AssertQuantiles.forSketch(getSketches(schema, activeFiles.get(0).getFilename()).getQuantilesSketch("key"))
                .min(1L).max(1L)
                .quantile(0.0, 1L).quantile(0.1, 1L)
                .quantile(0.2, 1L).quantile(0.3, 1L)
                .quantile(0.4, 1L).quantile(0.5, 1L)
                .quantile(0.6, 1L).quantile(0.7, 1L)
                .quantile(0.8, 1L).quantile(0.9, 1L).verify();
    }

    @Test
    void shouldWriteNoRecordsWhenIteratorIsEmpty() throws Exception {
        // Given
        StateStore stateStore = inMemoryStateStoreWithFixedSinglePartition(schema);

        // When
        long numWritten = ingestFromRecordIterator(schema, stateStore, Collections.emptyIterator()).getRecordsWritten();

        // Then:
        //  - Check the correct number of records were written
        assertThat(numWritten).isZero();
        //  - Check StateStore has correct information
        List<FileInfo> activeFiles = stateStore.getActiveFiles();
        assertThat(activeFiles).isEmpty();
    }
}<|MERGE_RESOLUTION|>--- conflicted
+++ resolved
@@ -66,46 +66,35 @@
         //  - Check the correct number of records were written
         assertThat(numWritten).isEqualTo(getRecords().size());
         //  - Check StateStore has correct information
-<<<<<<< HEAD
-        List<FileInfo> fileInPartitionList = stateStore.getFileInPartitionList();
-        assertThat(fileInPartitionList).hasSize(1);
-        FileInfo fileInfo = fileInPartitionList.get(0);
-=======
-        List<FileInfo> activeFiles = stateStore.getActiveFiles()
+        List<FileInfo> fileInPartitionList = stateStore.getFileInPartitionList()
                 .stream()
                 .sorted((f1, f2) -> (int) (((long) f1.getMinRowKey().get(0)) - ((long) f2.getMinRowKey().get(0))))
                 .collect(Collectors.toList());
-        assertThat(activeFiles).hasSize(2);
-        FileInfo fileInfo = activeFiles.get(0);
->>>>>>> 24fb9471
+        assertThat(fileInPartitionList).hasSize(2);
+        FileInfo fileInfo = fileInPartitionList.get(0);
         assertThat((long) fileInfo.getMinRowKey().get(0)).isOne();
         assertThat((long) fileInfo.getMaxRowKey().get(0)).isOne();
         assertThat(fileInfo.getNumberOfRecords().longValue()).isOne();
         assertThat(fileInfo.getPartitionId()).isEqualTo(partition1.getId());
-        fileInfo = activeFiles.get(1);
+        fileInfo = fileInPartitionList.get(1);
         assertThat((long) fileInfo.getMinRowKey().get(0)).isEqualTo(3L);
         assertThat((long) fileInfo.getMaxRowKey().get(0)).isEqualTo(3L);
         assertThat(fileInfo.getNumberOfRecords().longValue()).isOne();
         assertThat(fileInfo.getPartitionId()).isEqualTo(partition2.getId());
         //  - Read files and check they have the correct records
-        List<Record> readRecords = readRecordsFromParquetFile(activeFiles.get(0).getFilename(), schema);
+        List<Record> readRecords = readRecordsFromParquetFile(fileInPartitionList.get(0).getFilename(), schema);
         assertThat(readRecords).containsExactly(getRecords().get(0));
-        readRecords = readRecordsFromParquetFile(activeFiles.get(1).getFilename(), schema);
+        readRecords = readRecordsFromParquetFile(fileInPartitionList.get(1).getFilename(), schema);
         assertThat(readRecords).containsExactly(getRecords().get(1));
         //  - Check quantiles sketches have been written and are correct (NB the sketches are stochastic so may not be identical)
-<<<<<<< HEAD
         AssertQuantiles.forSketch(getSketches(schema, fileInPartitionList.get(0).getFilename()).getQuantilesSketch("key"))
-                .min(1L).max(3L)
-=======
-        AssertQuantiles.forSketch(getSketches(schema, activeFiles.get(0).getFilename()).getQuantilesSketch("key"))
                 .min(1L).max(1L)
->>>>>>> 24fb9471
                 .quantile(0.0, 1L).quantile(0.1, 1L)
                 .quantile(0.2, 1L).quantile(0.3, 1L)
                 .quantile(0.4, 1L).quantile(0.5, 1L)
                 .quantile(0.6, 1L).quantile(0.7, 1L)
                 .quantile(0.8, 1L).quantile(0.9, 1L).verify();
-        AssertQuantiles.forSketch(getSketches(schema, activeFiles.get(1).getFilename()).getQuantilesSketch("key"))
+        AssertQuantiles.forSketch(getSketches(schema, fileInPartitionList.get(1).getFilename()).getQuantilesSketch("key"))
                 .min(3L).max(3L)
                 .quantile(0.0, 3L).quantile(0.1, 3L)
                 .quantile(0.2, 3L).quantile(0.3, 3L)
@@ -136,22 +125,22 @@
         //  - Check the correct number of records were written
         assertThat(numWritten).isEqualTo(getSingleRecord().size());
         //  - Check StateStore has correct information
-        List<FileInfo> activeFiles = stateStore.getActiveFiles()
+        List<FileInfo> fileInPartitionList = stateStore.getFileInPartitionList()
                 .stream()
                 .sorted((f1, f2) -> (int) (((long) f1.getMinRowKey().get(0)) - ((long) f2.getMinRowKey().get(0))))
                 .collect(Collectors.toList());
-        assertThat(activeFiles).hasSize(1);
-        FileInfo fileInfo = activeFiles.get(0);
+        assertThat(fileInPartitionList).hasSize(1);
+        FileInfo fileInfo = fileInPartitionList.get(0);
         assertThat((long) fileInfo.getMinRowKey().get(0)).isOne();
         assertThat((long) fileInfo.getMaxRowKey().get(0)).isOne();
         assertThat(fileInfo.getNumberOfRecords().longValue()).isOne();
         assertThat(fileInfo.getPartitionId()).isEqualTo(partition1.getId());
 
         //  - Read files and check they have the correct records
-        List<Record> readRecords = readRecordsFromParquetFile(activeFiles.get(0).getFilename(), schema);
+        List<Record> readRecords = readRecordsFromParquetFile(fileInPartitionList.get(0).getFilename(), schema);
         assertThat(readRecords).containsExactly(getSingleRecord().get(0));
         //  - Check quantiles sketches have been written and are correct (NB the sketches are stochastic so may not be identical)
-        AssertQuantiles.forSketch(getSketches(schema, activeFiles.get(0).getFilename()).getQuantilesSketch("key"))
+        AssertQuantiles.forSketch(getSketches(schema, fileInPartitionList.get(0).getFilename()).getQuantilesSketch("key"))
                 .min(1L).max(1L)
                 .quantile(0.0, 1L).quantile(0.1, 1L)
                 .quantile(0.2, 1L).quantile(0.3, 1L)
@@ -172,7 +161,7 @@
         //  - Check the correct number of records were written
         assertThat(numWritten).isZero();
         //  - Check StateStore has correct information
-        List<FileInfo> activeFiles = stateStore.getActiveFiles();
-        assertThat(activeFiles).isEmpty();
+        List<FileInfo> fileInPartitionList = stateStore.getFileInPartitionList();
+        assertThat(fileInPartitionList).isEmpty();
     }
 }