--- conflicted
+++ resolved
@@ -27,16 +27,10 @@
     private final List<String> reasons;
 
     private IngestJobRejectedStatus(Builder builder) {
-<<<<<<< HEAD
-        validationTime = builder.validationTime;
-        updateTime = builder.updateTime;
-        inputFileCount = builder.inputFileCount;
-        reasons = builder.reasons;
-=======
         validationTime = Objects.requireNonNull(builder.validationTime, "validateTime must not be null");
         updateTime = Objects.requireNonNull(builder.updateTime, "updateTime must not be null");
+        inputFileCount = builder.inputFileCount;
         reasons = Objects.requireNonNull(builder.reasons, "reasons must not be null");
->>>>>>> 5da27daa
     }
 
     public static Builder builder() {
@@ -76,23 +70,15 @@
             return false;
         }
         IngestJobRejectedStatus that = (IngestJobRejectedStatus) o;
-<<<<<<< HEAD
         return inputFileCount == that.inputFileCount
                 && Objects.equals(validationTime, that.validationTime)
-=======
-        return Objects.equals(validationTime, that.validationTime)
->>>>>>> 5da27daa
                 && Objects.equals(updateTime, that.updateTime)
                 && Objects.equals(reasons, that.reasons);
     }
 
     @Override
     public int hashCode() {
-<<<<<<< HEAD
         return Objects.hash(validationTime, updateTime, inputFileCount, reasons);
-=======
-        return Objects.hash(validationTime, updateTime, reasons);
->>>>>>> 5da27daa
     }
 
     @Override
@@ -100,10 +86,7 @@
         return "IngestJobRejectedStatus{" +
                 "validationTime=" + validationTime +
                 ", updateTime=" + updateTime +
-<<<<<<< HEAD
                 ", inputFileCount=" + inputFileCount +
-=======
->>>>>>> 5da27daa
                 ", reasons=" + reasons +
                 '}';
     }
