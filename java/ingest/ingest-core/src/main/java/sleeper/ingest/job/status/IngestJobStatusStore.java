/*
 * Copyright 2022-2023 Crown Copyright
 *
 * Licensed under the Apache License, Version 2.0 (the "License");
 * you may not use this file except in compliance with the License.
 * You may obtain a copy of the License at
 *
 *     http://www.apache.org/licenses/LICENSE-2.0
 *
 * Unless required by applicable law or agreed to in writing, software
 * distributed under the License is distributed on an "AS IS" BASIS,
 * WITHOUT WARRANTIES OR CONDITIONS OF ANY KIND, either express or implied.
 * See the License for the specific language governing permissions and
 * limitations under the License.
 */

package sleeper.ingest.job.status;

<<<<<<< HEAD
import sleeper.ingest.job.IngestJob;

=======
>>>>>>> 73a50d24
import java.time.Instant;
import java.util.List;
import java.util.Optional;

public interface IngestJobStatusStore {
    IngestJobStatusStore NONE = new IngestJobStatusStore() {
    };

<<<<<<< HEAD
    default void jobAccepted(String runId, IngestJob job, Instant validationTime) {
    }

    default void jobRejected(String runId, IngestJob job, Instant validationTime, List<String> reasons) {
    }

    default void jobStarted(IngestJobStartedData startedData) {
    }

    default void jobFinished(IngestJobFinishedData finishedData) {
=======
    default void jobValidated(IngestJobValidatedEvent event) {
    }

    default void jobStarted(IngestJobStartedEvent event) {
    }

    default void jobFinished(IngestJobFinishedEvent event) {
>>>>>>> 73a50d24
    }

    default List<IngestJobStatus> getJobsInTimePeriod(String tableName, Instant start, Instant end) {
        throw new UnsupportedOperationException("Instance has no ingest job status store");
    }

    default List<IngestJobStatus> getAllJobs(String tableName) {
        throw new UnsupportedOperationException("Instance has no ingest job status store");
    }

    default List<IngestJobStatus> getUnfinishedJobs(String tableName) {
        throw new UnsupportedOperationException("Instance has no ingest job status store");
    }

    default Optional<IngestJobStatus> getJob(String jobId) {
        throw new UnsupportedOperationException("Instance has no ingest job status store");
    }

    default List<IngestJobStatus> getJobsByTaskId(String tableName, String taskId) {
        throw new UnsupportedOperationException("Instance has no ingest job status store");
    }
}<|MERGE_RESOLUTION|>--- conflicted
+++ resolved
@@ -16,11 +16,6 @@
 
 package sleeper.ingest.job.status;
 
-<<<<<<< HEAD
-import sleeper.ingest.job.IngestJob;
-
-=======
->>>>>>> 73a50d24
 import java.time.Instant;
 import java.util.List;
 import java.util.Optional;
@@ -29,18 +24,6 @@
     IngestJobStatusStore NONE = new IngestJobStatusStore() {
     };
 
-<<<<<<< HEAD
-    default void jobAccepted(String runId, IngestJob job, Instant validationTime) {
-    }
-
-    default void jobRejected(String runId, IngestJob job, Instant validationTime, List<String> reasons) {
-    }
-
-    default void jobStarted(IngestJobStartedData startedData) {
-    }
-
-    default void jobFinished(IngestJobFinishedData finishedData) {
-=======
     default void jobValidated(IngestJobValidatedEvent event) {
     }
 
@@ -48,7 +31,6 @@
     }
 
     default void jobFinished(IngestJobFinishedEvent event) {
->>>>>>> 73a50d24
     }
 
     default List<IngestJobStatus> getJobsInTimePeriod(String tableName, Instant start, Instant end) {
