--- conflicted
+++ resolved
@@ -37,12 +37,8 @@
     @Override
     public void jobAccepted(String runId, IngestJob job, Instant validationTime) {
         ProcessStatusUpdateRecord validationRecord = new ProcessStatusUpdateRecord(job.getId(), null,
-<<<<<<< HEAD
                 IngestJobAcceptedStatus.from(job,
-                        validationTime, defaultUpdateTime(validationTime)), taskId);
-=======
-                IngestJobAcceptedStatus.from(validationTime, defaultUpdateTime(validationTime)), runId, null);
->>>>>>> 1b1d98bf
+                        validationTime, defaultUpdateTime(validationTime)), runId, null);
         tableNameToJobs.computeIfAbsent(job.getTableName(), tableName -> new TableJobs())
                 .jobIdToUpdateRecords.computeIfAbsent(job.getId(), jobId -> new ArrayList<>())
                 .add(validationRecord);
@@ -52,15 +48,10 @@
     public void jobRejected(String runId, IngestJob job, Instant validationTime, List<String> reasons) {
         ProcessStatusUpdateRecord validationRecord = new ProcessStatusUpdateRecord(job.getId(), null,
                 IngestJobRejectedStatus.builder().validationTime(validationTime)
-<<<<<<< HEAD
                         .updateTime(defaultUpdateTime(validationTime)).reasons(reasons)
                         .inputFileCount(Optional.ofNullable(job.getFiles())
                                 .map(List::size).orElse(0))
-                        .build(), taskId);
-=======
-                        .updateTime(defaultUpdateTime(validationTime))
-                        .reasons(reasons).build(), runId, null);
->>>>>>> 1b1d98bf
+                        .build(), runId, null);
         tableNameToJobs.computeIfAbsent(job.getTableName(), tableName -> new TableJobs())
                 .jobIdToUpdateRecords.computeIfAbsent(job.getId(), jobId -> new ArrayList<>())
                 .add(validationRecord);
