--- conflicted
+++ resolved
@@ -69,7 +69,6 @@
                 .list();
 
         // When
-<<<<<<< HEAD
         List<CompactionJobStatus> statuses = new CompactionJobStatusesBuilder()
                 .jobCreated("job1", created1)
                 .jobStarted("job1", started1, DEFAULT_TASK_ID)
@@ -78,9 +77,6 @@
                 .jobStarted("job2", started2, DEFAULT_TASK_ID)
                 .jobFinished("job2", finished2, DEFAULT_TASK_ID)
                 .build();
-=======
-        List<CompactionJobStatus> statuses = new CompactionJobStatusesBuilder().jobUpdates(records).build();
->>>>>>> 7befb55c
 
         // Then
         assertThat(statuses).containsExactly(
