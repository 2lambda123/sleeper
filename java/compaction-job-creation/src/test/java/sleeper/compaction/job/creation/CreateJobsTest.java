/*
 * Copyright 2022 Crown Copyright
 *
 * Licensed under the Apache License, Version 2.0 (the "License");
 * you may not use this file except in compliance with the License.
 * You may obtain a copy of the License at
 *
 *     http://www.apache.org/licenses/LICENSE-2.0
 *
 * Unless required by applicable law or agreed to in writing, software
 * distributed under the License is distributed on an "AS IS" BASIS,
 * WITHOUT WARRANTIES OR CONDITIONS OF ANY KIND, either express or implied.
 * See the License for the specific language governing permissions and
 * limitations under the License.
 */
package sleeper.compaction.job.creation;

import org.junit.Test;
import sleeper.compaction.job.CompactionJob;
import sleeper.compaction.job.CompactionJobStatusStore;
import sleeper.configuration.jars.ObjectFactory;
import sleeper.configuration.properties.InstanceProperties;
import sleeper.configuration.properties.table.FixedTablePropertiesProvider;
import sleeper.configuration.properties.table.TableProperties;
import sleeper.configuration.properties.table.TablePropertiesProvider;
import sleeper.core.partition.Partition;
import sleeper.core.partition.PartitionsBuilder;
import sleeper.core.partition.PartitionsFromSplitPoints;
import sleeper.core.schema.Field;
import sleeper.core.schema.Schema;
import sleeper.core.schema.type.StringType;
import sleeper.statestore.FileInfo;
import sleeper.statestore.FileInfoFactory;
import sleeper.statestore.FixedStateStoreProvider;
import sleeper.statestore.StateStore;
import sleeper.statestore.StateStoreProvider;
import sleeper.table.job.TableLister;

import java.time.Instant;
import java.util.ArrayList;
import java.util.Arrays;
import java.util.Collections;
import java.util.List;

import static org.assertj.core.api.Assertions.assertThat;
import static org.mockito.ArgumentMatchers.argThat;
import static org.mockito.ArgumentMatchers.eq;
import static org.mockito.Mockito.mock;
import static org.mockito.Mockito.verify;
import static org.mockito.Mockito.verifyNoMoreInteractions;
import static org.mockito.Mockito.when;
import static sleeper.compaction.job.creation.CreateJobsTestUtils.createInstanceProperties;
import static sleeper.compaction.job.creation.CreateJobsTestUtils.createTableProperties;
import static sleeper.configuration.properties.table.TableProperty.TABLE_NAME;

public class CreateJobsTest {

    private final StateStore stateStore = mock(StateStore.class);
    private final CompactionJobStatusStore jobStatusStore = mock(CompactionJobStatusStore.class);
    private final Schema schema = Schema.builder().rowKeyFields(new Field("key", new StringType())).build();

    @Test
    public void shouldCompactAllFilesInSinglePartition() throws Exception {
        // Given
        Partition partition = setSinglePartition();
        FileInfoFactory fileInfoFactory = new FileInfoFactory(schema, Collections.singletonList(partition), Instant.now());
        FileInfo fileInfo1 = fileInfoFactory.leafFile("file1", 200L, "a", "b");
        FileInfo fileInfo2 = fileInfoFactory.leafFile("file2", 200L, "c", "d");
        FileInfo fileInfo3 = fileInfoFactory.leafFile("file3", 200L, "e", "f");
        FileInfo fileInfo4 = fileInfoFactory.leafFile("file4", 200L, "g", "h");
        List<FileInfo> files = Arrays.asList(fileInfo1, fileInfo2, fileInfo3, fileInfo4);
        setActiveFiles(files);

        // When
        List<CompactionJob> jobs = createJobs();

        // Then
        assertThat(jobs).singleElement().satisfies(job -> {
            verifySetJobForFilesInStateStore(job.getId(), files);
            assertThat(job.getInputFiles()).containsExactlyInAnyOrder("file1", "file2", "file3", "file4");
            assertThat(job.getPartitionId()).isEqualTo(partition.getId());
            assertThat(job.isSplittingJob()).isFalse();
            verifyJobCreationReported(job);
        });
        verifyOtherStateStoreCalls();
        verifyNoMoreJobCreationReports();
    }

    @Test
    public void shouldCompactFilesInDifferentPartitions() throws Exception {
        // Given
        List<Partition> partitions = new PartitionsBuilder(schema)
                .leavesWithSplits(
                        Arrays.asList("A", "B"),
                        Collections.singletonList("ddd"))
                .parentJoining("C", "A", "B")
                .buildList();
        setPartitions(partitions);
        FileInfoFactory fileInfoFactory = new FileInfoFactory(schema, partitions, Instant.now());
        FileInfo fileInfo1 = fileInfoFactory.leafFile("file1", 200L, "a", "b");
        FileInfo fileInfo2 = fileInfoFactory.leafFile("file2", 200L, "c", "d");
        FileInfo fileInfo3 = fileInfoFactory.leafFile("file3", 200L, "e", "f");
        FileInfo fileInfo4 = fileInfoFactory.leafFile("file4", 200L, "g", "h");
        setActiveFiles(Arrays.asList(fileInfo1, fileInfo2, fileInfo3, fileInfo4));

        // When
        List<CompactionJob> jobs = createJobs();

        // Then
        assertThat(jobs).satisfiesExactlyInAnyOrder(job -> {
            verifySetJobForFilesInStateStore(job.getId(), Arrays.asList(fileInfo1, fileInfo2));
            assertThat(job.getInputFiles()).containsExactlyInAnyOrder("file1", "file2");
            assertThat(job.getPartitionId()).isEqualTo("A");
            assertThat(job.isSplittingJob()).isFalse();
            verifyJobCreationReported(job);
        }, job -> {
            verifySetJobForFilesInStateStore(job.getId(), Arrays.asList(fileInfo3, fileInfo4));
            assertThat(job.getInputFiles()).containsExactlyInAnyOrder("file3", "file4");
            assertThat(job.getPartitionId()).isEqualTo("B");
            assertThat(job.isSplittingJob()).isFalse();
            verifyJobCreationReported(job);
        });
        verifyOtherStateStoreCalls();
        verifyNoMoreJobCreationReports();
    }

    private Partition setSinglePartition() throws Exception {
        List<Partition> partitions = new PartitionsFromSplitPoints(schema, Collections.emptyList()).construct();
        setPartitions(partitions);
        return partitions.get(0);
    }

    private void setPartitions(List<Partition> partitions) throws Exception {
        when(stateStore.getAllPartitions()).thenReturn(partitions);
    }

    private void setActiveFiles(List<FileInfo> files) throws Exception {
        when(stateStore.getActiveFiles()).thenReturn(files);
    }

    private void verifySetJobForFilesInStateStore(String jobId, List<FileInfo> files) throws Exception {
        verify(stateStore).atomicallyUpdateJobStatusOfFiles(
                eq(jobId), argThat(actualFiles -> {
                    assertThat(actualFiles).containsExactlyInAnyOrderElementsOf(files);
                    return true;
                }));
    }

    private void verifyOtherStateStoreCalls() throws Exception {
        verify(stateStore).getAllPartitions();
        verify(stateStore).getActiveFiles();
        verifyNoMoreInteractions(stateStore);
    }

    private void verifyJobCreationReported(CompactionJob job) {
        verify(jobStatusStore).jobCreated(job);
    }

    private void verifyNoMoreJobCreationReports() {
        verifyNoMoreInteractions(jobStatusStore);
    }

    private List<CompactionJob> createJobs() throws Exception {

        InstanceProperties instanceProperties = createInstanceProperties();
        TableProperties tableProperties = createTableProperties(schema, instanceProperties);

<<<<<<< HEAD
    @Test
    public void shouldCreateJobs() throws StateStoreException, IOException, IllegalAccessException, InstantiationException, ClassNotFoundException, ObjectFactoryException {
        // Given
        AmazonS3 s3 = createS3Client();
        AmazonDynamoDB dynamoDB = createDynamoClient();
        AmazonSQS sqsClient = createSQSClient();
        String tableName = UUID.randomUUID().toString();
        InstanceProperties instanceProperties = createProperties(s3);
        TableProperties tableProperties = createTable(s3, dynamoDB, instanceProperties, tableName, createSchema());
        TablePropertiesProvider tablePropertiesProvider = new TablePropertiesProvider(s3, instanceProperties);
        TableLister tableLister = new TableLister(s3, instanceProperties);
        StateStoreProvider stateStoreProvider = new StateStoreProvider(dynamoDB, new InstanceProperties());
        StateStore stateStore = stateStoreProvider.getStateStore(tableProperties);
        stateStore.initialise();
        Partition partition = stateStore.getAllPartitions().get(0);
        FileInfo fileInfo1 = FileInfo.builder()
                .partitionId(partition.getId())
                .filename("file1")
                .fileStatus(FileInfo.FileStatus.ACTIVE)
                .numberOfRecords(200L)
                .rowKeyTypes(new LongType())
                .build();
        FileInfo fileInfo2 = FileInfo.builder()
                .partitionId(partition.getId())
                .filename("file2")
                .fileStatus(FileInfo.FileStatus.ACTIVE)
                .numberOfRecords(200L)
                .rowKeyTypes(new LongType())
                .build();
        FileInfo fileInfo3 = FileInfo.builder()
                .partitionId(partition.getId())
                .filename("file3")
                .fileStatus(FileInfo.FileStatus.ACTIVE)
                .numberOfRecords(200L)
                .rowKeyTypes(new LongType())
                .build();
        FileInfo fileInfo4 = FileInfo.builder()
                .partitionId(partition.getId())
                .filename("file4")
                .fileStatus(FileInfo.FileStatus.ACTIVE)
                .numberOfRecords(200L)
                .rowKeyTypes(new LongType())
                .build();
        stateStore.addFiles(Arrays.asList(fileInfo1, fileInfo2, fileInfo3, fileInfo4));
        CreateJobs createJobs = new CreateJobs(new ObjectFactory(instanceProperties, s3, null), instanceProperties, tablePropertiesProvider, stateStoreProvider, dynamoDB, sqsClient, tableLister);
=======
        TablePropertiesProvider tablePropertiesProvider = new FixedTablePropertiesProvider(tableProperties);
        StateStoreProvider stateStoreProvider = new FixedStateStoreProvider(tableProperties, stateStore);
>>>>>>> af65185a

        TableLister tableLister = mock(TableLister.class);
        when(tableLister.listTables()).thenReturn(Collections.singletonList(tableProperties.get(TABLE_NAME)));

        List<CompactionJob> compactionJobs = new ArrayList<>();
        CreateJobs createJobs = new CreateJobs(ObjectFactory.noUserJars(),
                instanceProperties, tablePropertiesProvider, stateStoreProvider, compactionJobs::add,
                tableLister, jobStatusStore);
        createJobs.createJobs();
        return compactionJobs;
    }
}<|MERGE_RESOLUTION|>--- conflicted
+++ resolved
@@ -165,56 +165,8 @@
         InstanceProperties instanceProperties = createInstanceProperties();
         TableProperties tableProperties = createTableProperties(schema, instanceProperties);
 
-<<<<<<< HEAD
-    @Test
-    public void shouldCreateJobs() throws StateStoreException, IOException, IllegalAccessException, InstantiationException, ClassNotFoundException, ObjectFactoryException {
-        // Given
-        AmazonS3 s3 = createS3Client();
-        AmazonDynamoDB dynamoDB = createDynamoClient();
-        AmazonSQS sqsClient = createSQSClient();
-        String tableName = UUID.randomUUID().toString();
-        InstanceProperties instanceProperties = createProperties(s3);
-        TableProperties tableProperties = createTable(s3, dynamoDB, instanceProperties, tableName, createSchema());
-        TablePropertiesProvider tablePropertiesProvider = new TablePropertiesProvider(s3, instanceProperties);
-        TableLister tableLister = new TableLister(s3, instanceProperties);
-        StateStoreProvider stateStoreProvider = new StateStoreProvider(dynamoDB, new InstanceProperties());
-        StateStore stateStore = stateStoreProvider.getStateStore(tableProperties);
-        stateStore.initialise();
-        Partition partition = stateStore.getAllPartitions().get(0);
-        FileInfo fileInfo1 = FileInfo.builder()
-                .partitionId(partition.getId())
-                .filename("file1")
-                .fileStatus(FileInfo.FileStatus.ACTIVE)
-                .numberOfRecords(200L)
-                .rowKeyTypes(new LongType())
-                .build();
-        FileInfo fileInfo2 = FileInfo.builder()
-                .partitionId(partition.getId())
-                .filename("file2")
-                .fileStatus(FileInfo.FileStatus.ACTIVE)
-                .numberOfRecords(200L)
-                .rowKeyTypes(new LongType())
-                .build();
-        FileInfo fileInfo3 = FileInfo.builder()
-                .partitionId(partition.getId())
-                .filename("file3")
-                .fileStatus(FileInfo.FileStatus.ACTIVE)
-                .numberOfRecords(200L)
-                .rowKeyTypes(new LongType())
-                .build();
-        FileInfo fileInfo4 = FileInfo.builder()
-                .partitionId(partition.getId())
-                .filename("file4")
-                .fileStatus(FileInfo.FileStatus.ACTIVE)
-                .numberOfRecords(200L)
-                .rowKeyTypes(new LongType())
-                .build();
-        stateStore.addFiles(Arrays.asList(fileInfo1, fileInfo2, fileInfo3, fileInfo4));
-        CreateJobs createJobs = new CreateJobs(new ObjectFactory(instanceProperties, s3, null), instanceProperties, tablePropertiesProvider, stateStoreProvider, dynamoDB, sqsClient, tableLister);
-=======
         TablePropertiesProvider tablePropertiesProvider = new FixedTablePropertiesProvider(tableProperties);
         StateStoreProvider stateStoreProvider = new FixedStateStoreProvider(tableProperties, stateStore);
->>>>>>> af65185a
 
         TableLister tableLister = mock(TableLister.class);
         when(tableLister.listTables()).thenReturn(Collections.singletonList(tableProperties.get(TABLE_NAME)));
