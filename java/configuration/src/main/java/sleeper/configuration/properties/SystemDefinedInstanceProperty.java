--- conflicted
+++ resolved
@@ -66,27 +66,6 @@
             .build();
 
     // Compactions
-<<<<<<< HEAD
-    SystemDefinedInstanceProperty COMPACTION_CONTAINER = named("sleeper.compaction.container");
-    SystemDefinedInstanceProperty COMPACTION_CLUSTER = named("sleeper.compaction.cluster");
-    SystemDefinedInstanceProperty SPLITTING_COMPACTION_CLUSTER = named("sleeper.compaction.splitting.cluster");
-    SystemDefinedInstanceProperty COMPACTION_TASK_EC2_DEFINITION_FAMILY = named("sleeper.compaction.ec2.task.definition");
-    SystemDefinedInstanceProperty COMPACTION_TASK_FARGATE_DEFINITION_FAMILY = named("sleeper.compaction.fargate.task.definition");
-    SystemDefinedInstanceProperty COMPACTION_JOB_CREATION_LAMBDA_FUNCTION = named("sleeper.compaction.job.creation.lambda.function");
-    SystemDefinedInstanceProperty COMPACTION_JOB_CREATION_CLOUDWATCH_RULE = named("sleeper.compaction.job.creation.rule");
-    SystemDefinedInstanceProperty COMPACTION_JOB_QUEUE_URL = named("sleeper.compaction.job.queue.url");
-    SystemDefinedInstanceProperty COMPACTION_JOB_DLQ_URL = named("sleeper.compaction.job.dlq.url");
-    SystemDefinedInstanceProperty COMPACTION_TASK_CREATION_LAMBDA_FUNCTION = named("sleeper.compaction.task.creation.lambda.function");
-    SystemDefinedInstanceProperty COMPACTION_TASK_CREATION_CLOUDWATCH_RULE = named("sleeper.compaction.task.creation.rule");
-    SystemDefinedInstanceProperty COMPACTION_AUTO_SCALING_GROUP = named("sleeper.compaction.scaling.group");
-    SystemDefinedInstanceProperty SPLITTING_COMPACTION_TASK_EC2_DEFINITION_FAMILY = named("sleeper.compaction.splitting.ec2.task.definition");
-    SystemDefinedInstanceProperty SPLITTING_COMPACTION_TASK_FARGATE_DEFINITION_FAMILY = named("sleeper.compaction.splitting.fargate.task.definition");
-    SystemDefinedInstanceProperty SPLITTING_COMPACTION_JOB_QUEUE_URL = named("sleeper.compaction.splitting.job.queue.url");
-    SystemDefinedInstanceProperty SPLITTING_COMPACTION_JOB_DLQ_URL = named("sleeper.compaction.splitting.job.dlq.url");
-    SystemDefinedInstanceProperty SPLITTING_COMPACTION_TASK_CREATION_LAMBDA_FUNCTION = named("sleeper.compaction.splitting.task.creation.lambda.function");
-    SystemDefinedInstanceProperty SPLITTING_COMPACTION_TASK_CREATION_CLOUDWATCH_RULE = named("sleeper.compaction.splitting.task.creation.rule");
-    SystemDefinedInstanceProperty SPLITTING_COMPACTION_AUTO_SCALING_GROUP = named("sleeper.compaction.splitting.scaling.group");
-=======
     SystemDefinedInstanceProperty COMPACTION_CONTAINER = named("sleeper.compaction.container")
             .description("Unknown - not used.")
             .build();
@@ -96,8 +75,11 @@
     SystemDefinedInstanceProperty SPLITTING_COMPACTION_CLUSTER = named("sleeper.compaction.splitting.cluster")
             .description("The name of the cluster used for splitting compactions.")
             .build();
-    SystemDefinedInstanceProperty COMPACTION_TASK_DEFINITION_FAMILY = named("sleeper.compaction.task.definition")
-            .description("The name of the family of task definitions used for compactions.")
+    SystemDefinedInstanceProperty COMPACTION_TASK_EC2_DEFINITION_FAMILY = named("sleeper.compaction.ec2.task.definition")
+            .description("The name of the family of EC2 task definitions used for compactions.")
+            .build();
+    SystemDefinedInstanceProperty COMPACTION_TASK_FARGATE_DEFINITION_FAMILY = named("sleeper.compaction.fargate.task.definition")
+            .description("The name of the family of Fargate task definitions used for compactions.")
             .build();
     SystemDefinedInstanceProperty COMPACTION_JOB_CREATION_LAMBDA_FUNCTION = named("sleeper.compaction.job.creation.lambda.function")
             .description("The function name of the compaction job creation lambda.")
@@ -117,10 +99,15 @@
     SystemDefinedInstanceProperty COMPACTION_TASK_CREATION_CLOUDWATCH_RULE = named("sleeper.compaction.task.creation.rule")
             .description("The name of the CloudWatch rule that periodically triggers the compaction task creation lambda.")
             .build();
-    SystemDefinedInstanceProperty SPLITTING_COMPACTION_TASK_DEFINITION_FAMILY = named("sleeper.compaction.splitting.task.definition")
-            .description("The name of the family of task definitions used for splitting compactions.")
-            .build();
-
+    SystemDefinedInstanceProperty COMPACTION_AUTO_SCALING_GROUP = named("sleeper.compaction.scaling.group")
+            .description("The name of the compaction EC2 auto scaling group.")
+            .build();
+    SystemDefinedInstanceProperty SPLITTING_COMPACTION_TASK_EC2_DEFINITION_FAMILY = named("sleeper.compaction.splitting.ec2.task.definition")
+            .description("The name of the family of EC2 task definitions used for splitting compactions.")
+            .build();
+    SystemDefinedInstanceProperty SPLITTING_COMPACTION_TASK_FARGATE_DEFINITION_FAMILY = named("sleeper.compaction.splitting.fargate.task.definition")
+            .description("The name of the family of Fargate task definitions used for splitting compactions.")
+            .build();
     SystemDefinedInstanceProperty SPLITTING_COMPACTION_JOB_QUEUE_URL = named("sleeper.compaction.splitting.job.queue.url")
             .description("The URL of the queue for splitting compaction jobs.")
             .build();
@@ -133,7 +120,9 @@
     SystemDefinedInstanceProperty SPLITTING_COMPACTION_TASK_CREATION_CLOUDWATCH_RULE = named("sleeper.compaction.splitting.task.creation.rule")
             .description("The name of the CloudWatch rule that periodically triggers the splitting compaction task creation lambda.")
             .build();
->>>>>>> 8a4e0b09
+   SystemDefinedInstanceProperty SPLITTING_COMPACTION_AUTO_SCALING_GROUP = named("sleeper.compaction.splitting.scaling.group")
+            .description("The name of the splitting compaction EC2 auto scaling group.")
+            .build();
 
     // Partition splitting
     SystemDefinedInstanceProperty PARTITION_SPLITTING_QUEUE_URL = named("sleeper.partition.splitting.queue.url")
