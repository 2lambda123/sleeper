--- conflicted
+++ resolved
@@ -29,13 +29,11 @@
 
     String getDescription();
 
-<<<<<<< HEAD
     PropertyGroup getPropertyGroup();
-=======
+
     default boolean isSystemDefined() {
         return false;
     }
->>>>>>> c105e78f
 
     default Predicate<String> validationPredicate() {
         return s -> true;
