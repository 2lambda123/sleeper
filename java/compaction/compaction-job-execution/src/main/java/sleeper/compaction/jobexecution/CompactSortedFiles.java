/*
 * Copyright 2022-2023 Crown Copyright
 *
 * Licensed under the Apache License, Version 2.0 (the "License");
 * you may not use this file except in compliance with the License.
 * You may obtain a copy of the License at
 *
 *     http://www.apache.org/licenses/LICENSE-2.0
 *
 * Unless required by applicable law or agreed to in writing, software
 * distributed under the License is distributed on an "AS IS" BASIS,
 * WITHOUT WARRANTIES OR CONDITIONS OF ANY KIND, either express or implied.
 * See the License for the specific language governing permissions and
 * limitations under the License.
 */
package sleeper.compaction.jobexecution;

import com.facebook.collections.ByteArray;
import org.apache.commons.io.FilenameUtils;
import org.apache.commons.lang3.tuple.ImmutablePair;
import org.apache.commons.lang3.tuple.Pair;
import org.apache.datasketches.quantiles.ItemsSketch;
import org.apache.hadoop.conf.Configuration;
import org.apache.hadoop.fs.Path;
import org.apache.parquet.hadoop.ParquetReader;
import org.apache.parquet.hadoop.ParquetWriter;
import org.slf4j.Logger;
import org.slf4j.LoggerFactory;

import sleeper.compaction.job.CompactionJob;
import sleeper.compaction.job.CompactionJobStatusStore;
import sleeper.configuration.jars.ObjectFactory;
import sleeper.configuration.jars.ObjectFactoryException;
import sleeper.configuration.properties.InstanceProperties;
import sleeper.configuration.properties.table.TableProperties;
import sleeper.core.iterator.CloseableIterator;
import sleeper.core.iterator.IteratorException;
import sleeper.core.iterator.MergingIterator;
import sleeper.core.iterator.SortedRecordIterator;
import sleeper.core.key.Key;
import sleeper.core.record.Record;
import sleeper.core.record.SingleKeyComparator;
import sleeper.core.record.process.RecordsProcessed;
import sleeper.core.record.process.RecordsProcessedSummary;
import sleeper.core.schema.Field;
import sleeper.core.schema.Schema;
import sleeper.core.schema.type.ByteArrayType;
import sleeper.core.schema.type.PrimitiveType;
import sleeper.io.parquet.record.ParquetReaderIterator;
import sleeper.io.parquet.record.ParquetRecordReader;
import sleeper.io.parquet.record.ParquetRecordWriterFactory;
import sleeper.sketches.Sketches;
import sleeper.sketches.s3.SketchesSerDeToS3;
import sleeper.statestore.FileInfo;
import sleeper.statestore.StateStore;
import sleeper.statestore.StateStoreException;
import sleeper.utils.HadoopConfigurationProvider;

import java.io.IOException;
import java.time.Instant;
import java.time.LocalDateTime;
import java.util.ArrayList;
import java.util.Comparator;
import java.util.HashMap;
import java.util.List;
import java.util.Map;

import static sleeper.core.metrics.MetricsLogger.METRICS_LOGGER;

/**
 * Executes a compaction {@link CompactionJob}, i.e. compacts N input files into a single
 * output file (in the case of a compaction job within a partition) or into
 * two output files (in the case of a splitting compaction job which reads
 * files in one partition and outputs files to the split partition).
 */
public class CompactSortedFiles {
    private final InstanceProperties instanceProperties;
    private final TableProperties tableProperties;
    private final Schema schema;
    private final ObjectFactory objectFactory;
    private final String rowKeyName0;
    private final CompactionJob compactionJob;
    private final StateStore stateStore;
    private final CompactionJobStatusStore jobStatusStore;
    private final String taskId;

    private static final Logger LOGGER = LoggerFactory.getLogger(CompactSortedFiles.class);

    public CompactSortedFiles(InstanceProperties instanceProperties,
                              TableProperties tableProperties,
                              ObjectFactory objectFactory,
                              CompactionJob compactionJob,
                              StateStore stateStore,
                              CompactionJobStatusStore jobStatusStore,
                              String taskId) {
        this.instanceProperties = instanceProperties;
        this.tableProperties = tableProperties;
        this.schema = this.tableProperties.getSchema();
        this.objectFactory = objectFactory;
        this.rowKeyName0 = this.schema.getRowKeyFieldNames().get(0);
        this.compactionJob = compactionJob;
        this.stateStore = stateStore;
        this.jobStatusStore = jobStatusStore;
        this.taskId = taskId;
    }

    public RecordsProcessedSummary compact() throws IOException, IteratorException {
        Instant startTime = Instant.now();
        String id = compactionJob.getId();
        LOGGER.info("Compaction job {}: compaction called at {}", id, startTime);
        jobStatusStore.jobStarted(compactionJob, startTime, taskId);

        RecordsProcessed recordsProcessed;
        if (!compactionJob.isSplittingJob()) {
            recordsProcessed = compactNoSplitting();
        } else {
            recordsProcessed = compactSplitting();
        }

        Instant finishTime = Instant.now();
        // Print summary
        LOGGER.info("Compaction job {}: finished at {}", id, finishTime);

        RecordsProcessedSummary summary = new RecordsProcessedSummary(recordsProcessed, startTime, finishTime);
        METRICS_LOGGER.info("Compaction job {}: compaction run time = {}", id, summary.getDurationInSeconds());
        METRICS_LOGGER.info("Compaction job {}: compaction read {} records at {} per second", id, summary.getRecordsRead(), String.format("%.1f", summary.getRecordsReadPerSecond()));
        METRICS_LOGGER.info("Compaction job {}: compaction wrote {} records at {} per second", id, summary.getRecordsWritten(), String.format("%.1f", summary.getRecordsWrittenPerSecond()));
        jobStatusStore.jobFinished(compactionJob, summary, taskId);
        return summary;
    }

    private RecordsProcessed compactNoSplitting() throws IOException, IteratorException {
        Configuration conf = getConfiguration();

        // Create a reader for each file
        List<CloseableIterator<Record>> inputIterators = createInputIterators(conf);

        // Merge these iterator into one sorted iterator
        CloseableIterator<Record> mergingIterator = getMergingIterator(inputIterators);

        // Create writer
        LOGGER.debug("Creating writer for file {}", compactionJob.getOutputFile());
        Path outputPath = new Path(compactionJob.getOutputFile());
        ParquetWriter<Record> writer = ParquetRecordWriterFactory.createParquetRecordWriter(outputPath, tableProperties, conf);

        LOGGER.info("Compaction job {}: Created writer for file {}", compactionJob.getId(), compactionJob.getOutputFile());
        Map<String, ItemsSketch> keyFieldToSketch = getSketches();

        long recordsWritten = 0L;
        // Record min and max of the first dimension of the row key (the min is from the first record, the max is from
        // the last).
        Object minKey = null;
        Object maxKey = null;

        while (mergingIterator.hasNext()) {
            Record record = mergingIterator.next();
            if (null == minKey) {
                minKey = record.get(rowKeyName0);
            }
            maxKey = record.get(rowKeyName0);
            updateQuantilesSketch(record, keyFieldToSketch);
            // Write out
            writer.write(record);
            recordsWritten++;
            if (0 == recordsWritten % 1_000_000) {
                LOGGER.info("Compaction job {}: Written {} records", compactionJob.getId(), recordsWritten);
            }
        }
        writer.close();
        LOGGER.debug("Compaction job {}: Closed writer", compactionJob.getId());

        // Remove the extension (if present), then add one
        String sketchesFilename = compactionJob.getOutputFile();
        sketchesFilename = FilenameUtils.removeExtension(sketchesFilename);
        sketchesFilename = sketchesFilename + ".sketches";
        Path sketchesPath = new Path(sketchesFilename);
        new SketchesSerDeToS3(schema).saveToHadoopFS(sketchesPath, new Sketches(keyFieldToSketch), conf);
        LOGGER.info("Compaction job {}: Wrote sketches file to {}", compactionJob.getId(), sketchesPath);

        for (CloseableIterator<Record> iterator : inputIterators) {
            iterator.close();
        }
        LOGGER.debug("Compaction job {}: Closed readers", compactionJob.getId());

        long finishTime = System.currentTimeMillis();
        long totalNumberOfRecordsRead = 0L;
        for (CloseableIterator<Record> iterator : inputIterators) {
            totalNumberOfRecordsRead += ((ParquetReaderIterator) iterator).getNumberOfRecordsRead();
        }

        LOGGER.info("Compaction job {}: Read {} records and wrote {} records", compactionJob.getId(), totalNumberOfRecordsRead, recordsWritten);

        updateStateStoreSuccess(compactionJob.getInputFiles(),
                compactionJob.getOutputFile(),
                compactionJob.getPartitionId(),
                recordsWritten,
                minKey,
                maxKey,
                finishTime,
                stateStore,
                schema.getRowKeyTypes());
        LOGGER.info("Compaction job {}: compaction finished at {}", compactionJob.getId(), LocalDateTime.now());

        return new RecordsProcessed(totalNumberOfRecordsRead, recordsWritten);
    }

    private RecordsProcessed compactSplitting() throws IOException, IteratorException {
        Configuration conf = getConfiguration();

        // Create a reader for each file
        List<CloseableIterator<Record>> inputIterators = createInputIterators(conf);

        // Merge these iterator into one sorted iterator
        CloseableIterator<Record> mergingIterator = getMergingIterator(inputIterators);

        // Create writers
        Path leftPath = new Path(compactionJob.getOutputFiles().getLeft());
        ParquetWriter<Record> leftWriter = ParquetRecordWriterFactory.createParquetRecordWriter(leftPath, tableProperties, conf);
        LOGGER.debug("Compaction job {}: Created writer for file {}", compactionJob.getId(), compactionJob.getOutputFiles().getLeft());

        Path rightPath = new Path(compactionJob.getOutputFiles().getRight());
        ParquetWriter<Record> rightWriter = ParquetRecordWriterFactory.createParquetRecordWriter(rightPath, tableProperties, conf);
        LOGGER.debug("Compaction job {}: Created writer for file {}", compactionJob.getId(), compactionJob.getOutputFiles().getRight());

        Map<String, ItemsSketch> leftKeyFieldToSketch = getSketches();
        Map<String, ItemsSketch> rightKeyFieldToSketch = getSketches();

        long recordsWrittenToLeftFile = 0L;
        long recordsWrittenToRightFile = 0L;
        // Record min and max of the first dimension of the row key (the min is from the first record, the max is from
        // the last) from both files.
        Object minKeyLeftFile = null;
        Object minKeyRightFile = null;
        Object maxKeyLeftFile = null;
        Object maxKeyRightFile = null;
        int dimension = compactionJob.getDimension();
        // Compare using the key of dimension compactionJob.getDimension(), i.e. of that position in the list
        SingleKeyComparator keyComparator = new SingleKeyComparator(schema.getRowKeyTypes().get(dimension));
        String comparisonKeyFieldName = schema.getRowKeyFieldNames().get(dimension);
        LOGGER.debug("Splitting on dimension {} (field name {})", dimension, comparisonKeyFieldName);

        Object splitPoint = compactionJob.getSplitPoint();
        LOGGER.info("Split point is " + splitPoint);

        // TODO This is unnecessarily complicated as the records for the left file will all be written in one go,
        // followed by the records to the right file.
        while (mergingIterator.hasNext()) {
            Record record = mergingIterator.next();
            if (keyComparator.compare(record.get(comparisonKeyFieldName), splitPoint) < 0) {
                leftWriter.write(record);
                recordsWrittenToLeftFile++;
                if (null == minKeyLeftFile) {
                    minKeyLeftFile = record.get(rowKeyName0);
                }
                maxKeyLeftFile = record.get(rowKeyName0);
                updateQuantilesSketch(record, leftKeyFieldToSketch);
            } else {
                rightWriter.write(record);
                recordsWrittenToRightFile++;
                if (null == minKeyRightFile) {
                    minKeyRightFile = record.get(rowKeyName0);
                }
                maxKeyRightFile = record.get(rowKeyName0);
                updateQuantilesSketch(record, rightKeyFieldToSketch);
            }

            if ((recordsWrittenToLeftFile > 0 && 0 == recordsWrittenToLeftFile % 1_000_000)
                    || (recordsWrittenToRightFile > 0 && 0 == recordsWrittenToRightFile % 1_000_000)) {
                LOGGER.info("Compaction job {}: Written {} records to left file and {} records to right file",
                        compactionJob.getId(), recordsWrittenToLeftFile, recordsWrittenToRightFile);
            }

        }
        leftWriter.close();
        rightWriter.close();
        LOGGER.debug("Compaction job {}: Closed writers", compactionJob.getId());

        // Remove the extension (if present), then add one
        String leftSketchesFilename = compactionJob.getOutputFiles().getLeft();
        leftSketchesFilename = FilenameUtils.removeExtension(leftSketchesFilename);
        leftSketchesFilename = leftSketchesFilename + ".sketches";
        Path leftSketchesPath = new Path(leftSketchesFilename);
        new SketchesSerDeToS3(schema).saveToHadoopFS(leftSketchesPath, new Sketches(leftKeyFieldToSketch), conf);

        String rightSketchesFilename = compactionJob.getOutputFiles().getRight();
        rightSketchesFilename = FilenameUtils.removeExtension(rightSketchesFilename);
        rightSketchesFilename = rightSketchesFilename + ".sketches";
        Path rightSketchesPath = new Path(rightSketchesFilename);
        new SketchesSerDeToS3(schema).saveToHadoopFS(rightSketchesPath, new Sketches(rightKeyFieldToSketch), conf);

        LOGGER.info("Wrote sketches to {} and {}", leftSketchesPath, rightSketchesPath);

        for (CloseableIterator<Record> iterator : inputIterators) {
            iterator.close();
        }
        LOGGER.debug("Compaction job {}: Closed readers", compactionJob.getId());

        long finishTime = System.currentTimeMillis();
        long totalNumberOfRecordsRead = 0L;
        for (CloseableIterator<Record> iterator : inputIterators) {
            totalNumberOfRecordsRead += ((ParquetReaderIterator) iterator).getNumberOfRecordsRead();
        }

        LOGGER.info("Compaction job {}: Read {} records and wrote ({}, {}) records",
                compactionJob.getId(), totalNumberOfRecordsRead, recordsWrittenToLeftFile, recordsWrittenToRightFile);

        updateStateStoreSuccess(compactionJob.getInputFiles(),
                compactionJob.getOutputFiles(),
                compactionJob.getPartitionId(),
                compactionJob.getChildPartitions(),
                new ImmutablePair<>(recordsWrittenToLeftFile, recordsWrittenToRightFile),
                new ImmutablePair<>(minKeyLeftFile, minKeyRightFile),
                new ImmutablePair<>(maxKeyLeftFile, maxKeyRightFile),
                finishTime,
                stateStore,
                schema.getRowKeyTypes());
        LOGGER.info("Compaction job {}: compaction finished at {}", compactionJob.getId(), LocalDateTime.now());
        return new RecordsProcessed(totalNumberOfRecordsRead, recordsWrittenToLeftFile + recordsWrittenToRightFile);
    }

    private List<CloseableIterator<Record>> createInputIterators(Configuration conf) throws IOException {
        List<CloseableIterator<Record>> inputIterators = new ArrayList<>();
        for (String file : compactionJob.getInputFiles()) {
            ParquetReader<Record> reader = new ParquetRecordReader.Builder(new Path(file), schema).withConf(conf).build();
            ParquetReaderIterator recordIterator = new ParquetReaderIterator(reader);
            inputIterators.add(recordIterator);
            LOGGER.debug("Compaction job {}: Created reader for file {}", compactionJob.getId(), file);
        }
        return inputIterators;
    }

    private CloseableIterator<Record> getMergingIterator(List<CloseableIterator<Record>> inputIterators) throws IteratorException {
        CloseableIterator<Record> mergingIterator = new MergingIterator(schema, inputIterators);

        // Apply an iterator if one is provided
        if (null != compactionJob.getIteratorClassName()) {
            SortedRecordIterator iterator = null;
            try {
                iterator = objectFactory.getObject(compactionJob.getIteratorClassName(), SortedRecordIterator.class);
            } catch (ObjectFactoryException e) {
                throw new IteratorException("ObjectFactoryException creating iterator of class " + compactionJob.getIteratorClassName(), e);
            }
            LOGGER.debug("Created iterator of class {}", compactionJob.getIteratorClassName());
            iterator.init(compactionJob.getIteratorConfig(), schema);
            LOGGER.debug("Initialised iterator with config {}", compactionJob.getIteratorConfig());
            mergingIterator = iterator.apply(mergingIterator);
        }
        return mergingIterator;
    }

    private Configuration getConfiguration() {
        return HadoopConfigurationProvider.getConfigurationForECS(instanceProperties);
    }

    private static boolean updateStateStoreSuccess(List<String> inputFiles,
                                                   String outputFile,
                                                   String partitionId,
                                                   long recordsWritten,
                                                   Object minRowKey0,
                                                   Object maxRowKey0,
                                                   long finishTime,
                                                   StateStore stateStore,
                                                   List<PrimitiveType> rowKeyTypes) {
        List<FileInfo> fileInPartitionRecordsToBeDeleted = new ArrayList<>();
        for (String file : inputFiles) {
            FileInfo fileInfo = FileInfo.builder()
                    .rowKeyTypes(rowKeyTypes)
                    .filename(file)
                    .partitionId(partitionId)
                    .lastStateStoreUpdateTime(finishTime)
                    .fileStatus(FileInfo.FileStatus.FILE_IN_PARTITION)
                    .build();
            fileInPartitionRecordsToBeDeleted.add(fileInfo);
        }
        FileInfo fileInfo = FileInfo.builder()
                .rowKeyTypes(rowKeyTypes)
                .filename(outputFile)
                .partitionId(partitionId)
<<<<<<< HEAD
                .fileStatus(FileInfo.FileStatus.FILE_IN_PARTITION)
                .numberOfRecords(linesWritten)
                .minRowKey(linesWritten > 0 ? Key.create(minRowKey0) : null)
                .maxRowKey(linesWritten > 0 ? Key.create(maxRowKey0) : null)
=======
                .fileStatus(FileInfo.FileStatus.ACTIVE)
                .numberOfRecords(recordsWritten)
                .minRowKey(recordsWritten > 0 ? Key.create(minRowKey0) : null)
                .maxRowKey(recordsWritten > 0 ? Key.create(maxRowKey0) : null)
>>>>>>> 24fb9471
                .lastStateStoreUpdateTime(finishTime)
                .build();
        try {
            stateStore.atomicallyRemoveFileInPartitionRecordsAndCreateNewActiveFile(fileInPartitionRecordsToBeDeleted, fileInfo);
            LOGGER.debug("Called atomicallyUpdateFilesToReadyForGCAndCreateNewActiveFile method on DynamoDBStateStore");
            return true;
        } catch (StateStoreException e) {
            LOGGER.error("Exception updating DynamoDB while deleting records of input files being in partition and creating new active file lifecycle and file in partition records: {}", e.getMessage());
            return false;
        }
    }

    private static boolean updateStateStoreSuccess(List<String> inputFiles,
                                                   Pair<String, String> outputFiles,
                                                   String partition,
                                                   List<String> childPartitions,
                                                   Pair<Long, Long> recordsWritten,
                                                   Pair<Object, Object> minKeys,
                                                   Pair<Object, Object> maxKeys,
                                                   long finishTime,
                                                   StateStore stateStore,
                                                   List<PrimitiveType> rowKeyTypes) {
        List<FileInfo> filesToBeMarkedReadyForGC = new ArrayList<>();
        for (String file : inputFiles) {
            FileInfo fileInfo = FileInfo.builder()
                    .rowKeyTypes(rowKeyTypes)
                    .filename(file)
                    .partitionId(partition)
                    .lastStateStoreUpdateTime(finishTime)
                    .fileStatus(FileInfo.FileStatus.ACTIVE)
                    .build();
            filesToBeMarkedReadyForGC.add(fileInfo);
        }
        FileInfo leftFileInfo = FileInfo.builder()
                .rowKeyTypes(rowKeyTypes)
                .filename(outputFiles.getLeft())
                .partitionId(childPartitions.get(0))
                .fileStatus(FileInfo.FileStatus.ACTIVE)
                .numberOfRecords(recordsWritten.getLeft())
                .minRowKey(recordsWritten.getLeft() > 0 ? Key.create(minKeys.getLeft()) : null)
                .maxRowKey(recordsWritten.getLeft() > 0 ? Key.create(maxKeys.getLeft()) : null)
                .lastStateStoreUpdateTime(finishTime)
                .build();
        FileInfo rightFileInfo = FileInfo.builder()
                .rowKeyTypes(rowKeyTypes)
                .filename(outputFiles.getRight())
                .partitionId(childPartitions.get(1))
                .fileStatus(FileInfo.FileStatus.ACTIVE)
                .numberOfRecords(recordsWritten.getRight())
                .minRowKey(recordsWritten.getRight() > 0 ? Key.create(minKeys.getRight()) : null)
                .maxRowKey(recordsWritten.getRight() > 0 ? Key.create(maxKeys.getRight()) : null)
                .lastStateStoreUpdateTime(finishTime)
                .build();
        try {
            stateStore.atomicallyRemoveFileInPartitionRecordsAndCreateNewActiveFiles(filesToBeMarkedReadyForGC, leftFileInfo, rightFileInfo);
            LOGGER.debug("Called atomicallyUpdateFilesToReadyForGCAndCreateNewActiveFile method on DynamoDBStateStore");
            return true;
        } catch (StateStoreException e) {
            LOGGER.error("Exception updating DynamoDB while deleting records of input files being in partition and creating new active file lifecycle and file in partition records", e);
            return false;
        }
    }

    // TODO These methods are copies of the same ones in IngestRecordsFromIterator - move to sketches module
    private Map<String, ItemsSketch> getSketches() {
        Map<String, ItemsSketch> keyFieldToSketch = new HashMap<>();
        for (Field rowKeyField : schema.getRowKeyFields()) {
            ItemsSketch<?> sketch = ItemsSketch.getInstance(1024, Comparator.naturalOrder());
            keyFieldToSketch.put(rowKeyField.getName(), sketch);
        }
        return keyFieldToSketch;
    }

    private void updateQuantilesSketch(Record record, Map<String, ItemsSketch> keyFieldToSketch) {
        for (Field rowKeyField : schema.getRowKeyFields()) {
            if (rowKeyField.getType() instanceof ByteArrayType) {
                byte[] value = (byte[]) record.get(rowKeyField.getName());
                keyFieldToSketch.get(rowKeyField.getName()).update(ByteArray.wrap(value));
            } else {
                Object value = record.get(rowKeyField.getName());
                keyFieldToSketch.get(rowKeyField.getName()).update(value);
            }
        }
    }
}<|MERGE_RESOLUTION|>--- conflicted
+++ resolved
@@ -376,17 +376,10 @@
                 .rowKeyTypes(rowKeyTypes)
                 .filename(outputFile)
                 .partitionId(partitionId)
-<<<<<<< HEAD
                 .fileStatus(FileInfo.FileStatus.FILE_IN_PARTITION)
-                .numberOfRecords(linesWritten)
+                .numberOfRecords(recordssWritten)
                 .minRowKey(linesWritten > 0 ? Key.create(minRowKey0) : null)
                 .maxRowKey(linesWritten > 0 ? Key.create(maxRowKey0) : null)
-=======
-                .fileStatus(FileInfo.FileStatus.ACTIVE)
-                .numberOfRecords(recordsWritten)
-                .minRowKey(recordsWritten > 0 ? Key.create(minRowKey0) : null)
-                .maxRowKey(recordsWritten > 0 ? Key.create(maxRowKey0) : null)
->>>>>>> 24fb9471
                 .lastStateStoreUpdateTime(finishTime)
                 .build();
         try {
