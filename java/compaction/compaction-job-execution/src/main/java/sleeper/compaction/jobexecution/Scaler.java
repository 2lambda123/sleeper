--- conflicted
+++ resolved
@@ -72,13 +72,8 @@
     private static final Logger LOGGER = LoggerFactory.getLogger(Scaler.class);
 
     public Scaler(AmazonAutoScaling asClient, AmazonECS ecsClient, String asGroupName,
-<<<<<<< HEAD
             String ecsClusterName,
             int cpuReservation, int memoryReservation, int gpuReservation, Duration gracePeriod) {
-=======
-                    String ecsClusterName,
-                    int cpuReservation, int memoryReservation, Duration gracePeriod) {
->>>>>>> dc819301
         super();
         this.asClient = asClient;
         this.ecsClient = ecsClient;
@@ -88,13 +83,8 @@
         this.memoryReservation = memoryReservation;
         this.gpuReservation = gpuReservation;
         this.gracePeriod = gracePeriod;
-<<<<<<< HEAD
         LOGGER.debug("Scaler constraints: CPU reservation {} Memory reservation {} GPU reservation {}",
                 this.cpuReservation, this.memoryReservation, this.gpuReservation);
-=======
-        LOGGER.debug("Scaler constraints: CPU reservation {} Memory reservation {}",
-                        this.cpuReservation, this.memoryReservation);
->>>>>>> dc819301
     }
 
     /**
@@ -107,15 +97,10 @@
     public int calculateAvailableClusterContainerCapacity(Map<String, InstanceDetails> instanceDetails) {
         int total = 0;
         for (InstanceDetails d : instanceDetails.values()) {
-<<<<<<< HEAD
             total += Math.min(
                     Math.min(d.availableCPU / this.cpuReservation,
                             d.availableRAM / this.memoryReservation),
                     (this.gpuReservation == 0) ? 0 : (d.availableGPU / this.gpuReservation));
-=======
-            total += Math.min(d.availableCPU / this.cpuReservation,
-                            d.availableRAM / this.memoryReservation);
->>>>>>> dc819301
         }
         return total;
     }
