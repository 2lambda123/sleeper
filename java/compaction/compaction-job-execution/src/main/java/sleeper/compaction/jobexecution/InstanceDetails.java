/*
 * Copyright 2022 Crown Copyright
 *
 * Licensed under the Apache License, Version 2.0 (the "License");
 * you may not use this file except in compliance with the License.
 * You may obtain a copy of the License at
 *
 *     http://www.apache.org/licenses/LICENSE-2.0
 *
 * Unless required by applicable law or agreed to in writing, software
 * distributed under the License is distributed on an "AS IS" BASIS,
 * WITHOUT WARRANTIES OR CONDITIONS OF ANY KIND, either express or implied.
 * See the License for the specific language governing permissions and
 * limitations under the License.
 */
package sleeper.compaction.jobexecution;

import com.amazonaws.services.ecs.AmazonECS;
import com.amazonaws.services.ecs.model.ContainerInstance;
import com.amazonaws.services.ecs.model.DescribeContainerInstancesRequest;
import com.amazonaws.services.ecs.model.DescribeContainerInstancesResult;
import com.amazonaws.services.ecs.model.ListContainerInstancesRequest;
import com.amazonaws.services.ecs.model.ListContainerInstancesResult;
import com.amazonaws.services.ecs.model.Resource;
import org.slf4j.Logger;
import org.slf4j.LoggerFactory;

import java.time.Instant;
import java.util.ArrayDeque;
import java.util.HashMap;
import java.util.Iterator;
import java.util.List;
import java.util.Map;
import java.util.NoSuchElementException;
import java.util.Objects;
import java.util.Queue;

/**
 * Details about EC2 instances in an ECS cluster.
 */
public class InstanceDetails {
    /** EC2 Instance ID. */
    public final String instanceId;
    /** The container instance ARN. */
    public final String instanceArn;
    /** When was the instance registered with the cluster. */
    public final Instant registered;
    /** Amount of RAM available for container use. */
    public final int availableCPU;
    /** Amount of CPU available for container use. */
    public final int availableRAM;
    /** Number of GPU available for container use. */
    public final int availableGPU;
    /** Amount of CPU in total. */
    public final int totalCPU;
    /** Amount of RAM in total. */
    public final int totalRAM;
<<<<<<< HEAD
    /** Number of GPU in total. */
    public final int totalGPU;

    public InstanceDetails(String instanceArn, Instant registered, int availableCPU, int availableRAM, int availableGPU, int totalCPU,
            int totalRAM, int totalGPU) {
=======
    /** Number of running tasks. */
    public final int numRunningTasks;
    /** Number of pending tasks. */
    public final int numPendingTasks;

    /** The number of ECS container instances to retrieve in one API call. */
    public static final int INSTANCE_PAGE_SIZE = 75;

    private static final Logger LOGGER = LoggerFactory.getLogger(InstanceDetails.class);

    public InstanceDetails(String instanceId, String instanceArn, Instant registered, int availableCPU,
                    int availableRAM, int totalCPU,
                    int totalRAM, int numRunningTasks, int numPendingTasks) {
>>>>>>> dc819301
        super();
        this.instanceId = instanceId;
        this.instanceArn = instanceArn;
        this.registered = registered;
        this.availableCPU = availableCPU;
        this.availableRAM = availableRAM;
        this.availableGPU = availableGPU;
        this.totalCPU = totalCPU;
        this.totalRAM = totalRAM;
<<<<<<< HEAD
        this.totalGPU = totalGPU;
    }

    @Override
    public int hashCode() {
        return Objects.hash(availableCPU, availableGPU, availableRAM, instanceArn, registered, totalCPU, totalGPU, totalRAM);
    }

    @Override
    public boolean equals(Object obj) {
        if (this == obj) {
            return true;
        }
        if (obj == null) {
            return false;
        }
        if (getClass() != obj.getClass()) {
            return false;
        }
        InstanceDetails other = (InstanceDetails) obj;
        return availableCPU == other.availableCPU && availableGPU == other.availableGPU && availableRAM == other.availableRAM && Objects.equals(instanceArn, other.instanceArn) && Objects.equals(registered, other.registered)
                && totalCPU == other.totalCPU && totalGPU == other.totalGPU && totalRAM == other.totalRAM;
    }

    @Override
    public String toString() {
        return "InstanceDetails [instanceArn=" + instanceArn + ", registered=" + registered + ", availableCPU=" + availableCPU + ", availableRAM=" + availableRAM + ", availableGPU=" + availableGPU + ", totalCPU=" + totalCPU + ", totalRAM=" + totalRAM
                + ", totalGPU=" + totalGPU + "]";
=======
        this.numRunningTasks = numRunningTasks;
        this.numPendingTasks = numPendingTasks;
>>>>>>> dc819301
    }

    /**
     * Find details of EC2 instances in an ECS cluster. Inspects the cluster to find the details of
     * all the instances.
     *
     * @param ecsClusterName the cluster name
     * @param ecsClient the client connection
     * @return map of instance IDs to details
     */
    public static Map<String, InstanceDetails> fetchInstanceDetails(String ecsClusterName, AmazonECS ecsClient) {
        Map<String, InstanceDetails> details = new HashMap<>();
        for (InstanceDetails d : iterateInstances(ecsClusterName, ecsClient)) {
            details.put(d.instanceId, d);
        }
        return details;
    }

    /**
     * Gets an {@link java.lang.Iterable} object that iterates over the instance details of machines
     * in a cluster.
     *
     * @param ecsClusterName ECS cluster name to inspect
     * @param ecsClient Amazon ECS client
     * @return iterable object for instances in a cluster
     */
    public static Iterable<InstanceDetails> iterateInstances(String ecsClusterName, AmazonECS ecsClient) {
        return new InstanceDetailsIterable(ecsClusterName, ecsClient);
    }

    /**
     * Class that iterates over EC2 machines in a cluster.
     */
    private static class InstanceDetailsIterable implements Iterable<InstanceDetails> {
        /** The ECS cluster name. */
        public final String ecsClusterName;
        /** Amazon client for HTTP requests to AWS. */
        public final AmazonECS ecsClient;

        InstanceDetailsIterable(String ecsClusterName, AmazonECS ecsClient) {
            this.ecsClusterName = Objects.requireNonNull(ecsClusterName, "ecsClusterName");
            this.ecsClient = Objects.requireNonNull(ecsClient, "ecsClient");
        }

        @Override
        public Iterator<InstanceDetails> iterator() {
            return new InstanceDetailsIterator(INSTANCE_PAGE_SIZE);
        }

        private class InstanceDetailsIterator implements Iterator<InstanceDetails> {
            /** How many EC2 instances to get data for in one API call. */
            private final int pageSize;
            /** Request that gets modified as we fetch more pages. */
            private ListContainerInstancesRequest req;
            /** Has AWS indicated another page of results is waiting? */
            private boolean anotherPageWaiting = true;
            /** Queue to serve instances from. */
            private Queue<InstanceDetails> instanceQueue = new ArrayDeque<>();

            InstanceDetailsIterator(int pageSize) {
                if (pageSize < 1) {
                    throw new IllegalArgumentException("pageSize must be > 0");
                }
                this.pageSize = pageSize;
                this.req = new ListContainerInstancesRequest()
                                .withCluster(ecsClusterName)
                                .withMaxResults(pageSize)
                                .withStatus("ACTIVE");
            }
<<<<<<< HEAD
            // now get a description of these instances
            DescribeContainerInstancesRequest conReq = new DescribeContainerInstancesRequest()
                    .withCluster(ecsClusterName)
                    .withContainerInstances(result.getContainerInstanceArns());
            DescribeContainerInstancesResult containersResult = ecsClient.describeContainerInstances(conReq);
            for (ContainerInstance c : containersResult.getContainerInstances()) {
                // find the cpu and memory requirements
                List<Resource> totalResources = c.getRegisteredResources();
                List<Resource> remainingResources = c.getRemainingResources();
                details.put(c.getEc2InstanceId(), new InstanceDetails(c.getContainerInstanceArn(),
                        c.getRegisteredAt().toInstant(),
                        findResourceAmount("CPU", remainingResources),
                        findResourceAmount("MEMORY", remainingResources),
                        findResourceList("GPU", remainingResources).size(),
                        findResourceAmount("CPU", totalResources),
                        findResourceAmount("MEMORY", totalResources),
                        findResourceList("GPU", totalResources).size()));
=======

            /**
             * AWS uses pagination to return blocks of data, so if the last request indicates there
             * is more data, we make another request. If that comes back empty, then we assume there
             * is no more data, else we check the "next token" field in the response to decide if there
             * might be more data.
             *
             * @return true if the queue was filled with more instance data
             */
            private boolean refillQueue() {
                if (anotherPageWaiting) {
                    LOGGER.debug("Retrieving upto {} instances for ECS cluster {}", pageSize, ecsClusterName);

                    ListContainerInstancesResult result = ecsClient.listContainerInstances(req);
                    // More to come?
                    anotherPageWaiting = result.getNextToken() != null;
                    req = req.withNextToken(result.getNextToken());

                    // check to see if there are any at all
                    if (result.getContainerInstanceArns().isEmpty()) {
                        anotherPageWaiting = false;
                        return false;
                    }

                    // now get a description of these instances
                    DescribeContainerInstancesRequest conReq = new DescribeContainerInstancesRequest()
                                    .withCluster(ecsClusterName)
                                    .withContainerInstances(result.getContainerInstanceArns());
                    DescribeContainerInstancesResult containersResult = ecsClient.describeContainerInstances(conReq);
                    LOGGER.debug("Received details on {} instances", containersResult.getContainerInstances().size());

                    for (ContainerInstance c : containersResult.getContainerInstances()) {
                        // find the cpu and memory requirements
                        List<Resource> totalResources = c.getRegisteredResources();
                        List<Resource> remainingResources = c.getRemainingResources();
                        instanceQueue.add(new InstanceDetails(
                                        c.getEc2InstanceId(),
                                        c.getContainerInstanceArn(),
                                        c.getRegisteredAt().toInstant(),
                                        findResourceAmount("CPU", remainingResources),
                                        findResourceAmount("MEMORY", remainingResources),
                                        findResourceAmount("CPU", totalResources),
                                        findResourceAmount("MEMORY", totalResources),
                                        c.getRunningTasksCount(),
                                        c.getPendingTasksCount()));
                    }
                    return true;
                } else { // no more data pages
                    return false;
                }
            }

            @Override
            public boolean hasNext() {
                if (instanceQueue.isEmpty()) {
                    // queue empty, attempt to get more items
                    return refillQueue();
                } else { // items in queue, so next item definitely exists
                    return true;
                }
            }

            @Override
            public InstanceDetails next() {
                if (hasNext()) {
                    return instanceQueue.remove();
                } else {
                    throw new NoSuchElementException("no more instances");
                }
>>>>>>> dc819301
            }
        }
    }

    /**
<<<<<<< HEAD
     * Find the amount of the given resource in the list of resources.
     * The list is inspected for the named resource and returned as a list of
     * strings.
     *
     * @param name the resource name to find
     * @param resources the list of resources
     * @return the amount, or empty list if not known
     * @throws IllegalStateException if the resource type is not STRINGSET
     */
    private static List<String> findResourceList(String name, List<Resource> resources) {
        for (Resource r : resources) {
            if (r.getName().equals(name)) {
                if (!r.getType().equals("STRINGSET")) {
                    throw new java.lang.IllegalStateException(
                            "resource " + name + " has type " + r.getType() + " instead of STRINGSET");
                }
                return r.getStringSetValue();
            }
        }
        return List.of();
    }

    /**
     * Find the amount of the given resource in the list of resources.
     * The list is inspected for the named resource and returned as an list of
     * strings.
     *
     * @param name the resource name to find
=======
     * Find the amount of the given resource in the list of resources. The list is inspected for the
     * named resource and returned as an integer.
     *
     * @param name the resource name to find
>>>>>>> dc819301
     * @param resources the list of resources
     * @return the amount, or 0 if not known
     * @throws IllegalStateException if the resource type is not INTEGER
     */
    public static int findResourceAmount(String name, List<Resource> resources) {
        for (Resource r : resources) {
            if (r.getName().equals(name)) {
                if (!r.getType().equals("INTEGER")) {
                    throw new java.lang.IllegalStateException(
                                    "resource " + name + " has type " + r.getType() + " instead of INTEGER");
                }
                return r.getIntegerValue();
            }
        }
        return 0;
    }
}<|MERGE_RESOLUTION|>--- conflicted
+++ resolved
@@ -55,13 +55,8 @@
     public final int totalCPU;
     /** Amount of RAM in total. */
     public final int totalRAM;
-<<<<<<< HEAD
     /** Number of GPU in total. */
     public final int totalGPU;
-
-    public InstanceDetails(String instanceArn, Instant registered, int availableCPU, int availableRAM, int availableGPU, int totalCPU,
-            int totalRAM, int totalGPU) {
-=======
     /** Number of running tasks. */
     public final int numRunningTasks;
     /** Number of pending tasks. */
@@ -73,9 +68,9 @@
     private static final Logger LOGGER = LoggerFactory.getLogger(InstanceDetails.class);
 
     public InstanceDetails(String instanceId, String instanceArn, Instant registered, int availableCPU,
-                    int availableRAM, int totalCPU,
-                    int totalRAM, int numRunningTasks, int numPendingTasks) {
->>>>>>> dc819301
+                    int availableRAM, int availableGPU, int totalCPU,
+                    int totalRAM, int totalGPU, int numRunningTasks, int numPendingTasks) {
+
         super();
         this.instanceId = instanceId;
         this.instanceArn = instanceArn;
@@ -85,39 +80,9 @@
         this.availableGPU = availableGPU;
         this.totalCPU = totalCPU;
         this.totalRAM = totalRAM;
-<<<<<<< HEAD
         this.totalGPU = totalGPU;
-    }
-
-    @Override
-    public int hashCode() {
-        return Objects.hash(availableCPU, availableGPU, availableRAM, instanceArn, registered, totalCPU, totalGPU, totalRAM);
-    }
-
-    @Override
-    public boolean equals(Object obj) {
-        if (this == obj) {
-            return true;
-        }
-        if (obj == null) {
-            return false;
-        }
-        if (getClass() != obj.getClass()) {
-            return false;
-        }
-        InstanceDetails other = (InstanceDetails) obj;
-        return availableCPU == other.availableCPU && availableGPU == other.availableGPU && availableRAM == other.availableRAM && Objects.equals(instanceArn, other.instanceArn) && Objects.equals(registered, other.registered)
-                && totalCPU == other.totalCPU && totalGPU == other.totalGPU && totalRAM == other.totalRAM;
-    }
-
-    @Override
-    public String toString() {
-        return "InstanceDetails [instanceArn=" + instanceArn + ", registered=" + registered + ", availableCPU=" + availableCPU + ", availableRAM=" + availableRAM + ", availableGPU=" + availableGPU + ", totalCPU=" + totalCPU + ", totalRAM=" + totalRAM
-                + ", totalGPU=" + totalGPU + "]";
-=======
         this.numRunningTasks = numRunningTasks;
         this.numPendingTasks = numPendingTasks;
->>>>>>> dc819301
     }
 
     /**
@@ -137,8 +102,31 @@
     }
 
     /**
-     * Gets an {@link java.lang.Iterable} object that iterates over the instance details of machines
-     * in a cluster.
+     * Find the amount of the given resource in the list of resources. The list is inspected for the
+     * named resource and returned as a list of strings.
+     *
+     * @param name the resource name to find
+     * @param resources the list of resources
+     * @return the amount, or empty list if not known
+     * @throws IllegalStateException if the resource type is not STRINGSET
+     */
+    private static List<String> findResourceList(String name, List<Resource> resources) {
+        for (Resource r : resources) {
+            if (r.getName().equals(name)) {
+                if (!r.getType().equals("STRINGSET")) {
+                    throw new java.lang.IllegalStateException(
+                                    "resource " + name + " has type " + r.getType() + " instead of STRINGSET");
+                }
+                return r.getStringSetValue();
+            }
+        }
+        return List.of();
+    }
+
+    /**
+     * Find the amount of the given resource in the list of resources. The list is inspected for the
+     * named resource and returned as an list of strings. Gets an {@link java.lang.Iterable} object
+     * that iterates over the instance details of machines in a cluster.
      *
      * @param ecsClusterName ECS cluster name to inspect
      * @param ecsClient Amazon ECS client
@@ -187,31 +175,12 @@
                                 .withMaxResults(pageSize)
                                 .withStatus("ACTIVE");
             }
-<<<<<<< HEAD
-            // now get a description of these instances
-            DescribeContainerInstancesRequest conReq = new DescribeContainerInstancesRequest()
-                    .withCluster(ecsClusterName)
-                    .withContainerInstances(result.getContainerInstanceArns());
-            DescribeContainerInstancesResult containersResult = ecsClient.describeContainerInstances(conReq);
-            for (ContainerInstance c : containersResult.getContainerInstances()) {
-                // find the cpu and memory requirements
-                List<Resource> totalResources = c.getRegisteredResources();
-                List<Resource> remainingResources = c.getRemainingResources();
-                details.put(c.getEc2InstanceId(), new InstanceDetails(c.getContainerInstanceArn(),
-                        c.getRegisteredAt().toInstant(),
-                        findResourceAmount("CPU", remainingResources),
-                        findResourceAmount("MEMORY", remainingResources),
-                        findResourceList("GPU", remainingResources).size(),
-                        findResourceAmount("CPU", totalResources),
-                        findResourceAmount("MEMORY", totalResources),
-                        findResourceList("GPU", totalResources).size()));
-=======
 
             /**
              * AWS uses pagination to return blocks of data, so if the last request indicates there
              * is more data, we make another request. If that comes back empty, then we assume there
-             * is no more data, else we check the "next token" field in the response to decide if there
-             * might be more data.
+             * is no more data, else we check the "next token" field in the response to decide if
+             * there might be more data.
              *
              * @return true if the queue was filled with more instance data
              */
@@ -247,8 +216,10 @@
                                         c.getRegisteredAt().toInstant(),
                                         findResourceAmount("CPU", remainingResources),
                                         findResourceAmount("MEMORY", remainingResources),
+                                        findResourceList("GPU", remainingResources).size(),
                                         findResourceAmount("CPU", totalResources),
                                         findResourceAmount("MEMORY", totalResources),
+                                        findResourceList("GPU", totalResources).size(),
                                         c.getRunningTasksCount(),
                                         c.getPendingTasksCount()));
                     }
@@ -275,47 +246,15 @@
                 } else {
                     throw new NoSuchElementException("no more instances");
                 }
->>>>>>> dc819301
-            }
-        }
-    }
-
-    /**
-<<<<<<< HEAD
-     * Find the amount of the given resource in the list of resources.
-     * The list is inspected for the named resource and returned as a list of
-     * strings.
-     *
-     * @param name the resource name to find
-     * @param resources the list of resources
-     * @return the amount, or empty list if not known
-     * @throws IllegalStateException if the resource type is not STRINGSET
-     */
-    private static List<String> findResourceList(String name, List<Resource> resources) {
-        for (Resource r : resources) {
-            if (r.getName().equals(name)) {
-                if (!r.getType().equals("STRINGSET")) {
-                    throw new java.lang.IllegalStateException(
-                            "resource " + name + " has type " + r.getType() + " instead of STRINGSET");
-                }
-                return r.getStringSetValue();
-            }
-        }
-        return List.of();
-    }
-
-    /**
-     * Find the amount of the given resource in the list of resources.
-     * The list is inspected for the named resource and returned as an list of
-     * strings.
-     *
-     * @param name the resource name to find
-=======
+            }
+        }
+    }
+
+    /**
      * Find the amount of the given resource in the list of resources. The list is inspected for the
      * named resource and returned as an integer.
      *
      * @param name the resource name to find
->>>>>>> dc819301
      * @param resources the list of resources
      * @return the amount, or 0 if not known
      * @throws IllegalStateException if the resource type is not INTEGER
