--- conflicted
+++ resolved
@@ -17,25 +17,15 @@
 
 import com.amazonaws.services.dynamodbv2.AmazonDynamoDB;
 import com.amazonaws.services.dynamodbv2.AmazonDynamoDBClientBuilder;
-<<<<<<< HEAD
-import com.amazonaws.services.elasticmapreduce.AmazonElasticMapReduce;
-import com.amazonaws.services.elasticmapreduce.AmazonElasticMapReduceClientBuilder;
-=======
 import com.amazonaws.services.lambda.runtime.Context;
 import com.amazonaws.services.lambda.runtime.RequestHandler;
 import com.amazonaws.services.lambda.runtime.events.SQSEvent;
->>>>>>> 50cb69bd
 import com.amazonaws.services.s3.AmazonS3;
 import com.amazonaws.services.s3.AmazonS3ClientBuilder;
 import org.apache.hadoop.conf.Configuration;
+import org.slf4j.Logger;
+import org.slf4j.LoggerFactory;
 
-<<<<<<< HEAD
-import sleeper.bulkimport.starter.executor.Executor;
-import sleeper.bulkimport.starter.executor.ExecutorFactory;
-import sleeper.configuration.properties.InstanceProperties;
-
-import java.io.IOException;
-=======
 import sleeper.bulkimport.job.BulkImportJob;
 import sleeper.bulkimport.job.BulkImportJobSerDe;
 import sleeper.bulkimport.starter.executor.BulkImportExecutor;
@@ -52,15 +42,11 @@
 import java.util.Optional;
 
 import static sleeper.configuration.properties.SystemDefinedInstanceProperty.CONFIG_BUCKET;
->>>>>>> 50cb69bd
 
 /**
  * The {@link BulkImportStarterLambda} consumes {@link BulkImportJob} messages from SQS and starts executes them using
  * an {@link BulkImportExecutor}.
  */
-<<<<<<< HEAD
-public class BulkImportStarterLambda extends AbstractBulkImportStarter {
-=======
 public class BulkImportStarterLambda implements RequestHandler<SQSEvent, Void> {
     private static final Logger LOGGER = LoggerFactory.getLogger(BulkImportStarterLambda.class);
 
@@ -68,7 +54,6 @@
     private final Configuration hadoopConfig;
     private final BulkImportJobSerDe bulkImportJobSerDe = new BulkImportJobSerDe();
     private final InstanceProperties instanceProperties;
->>>>>>> 50cb69bd
 
     public BulkImportStarterLambda() throws IOException {
         AmazonS3 s3 = AmazonS3ClientBuilder.defaultClient();
@@ -84,25 +69,6 @@
                 s3, platformExecutor, Instant::now);
     }
 
-<<<<<<< HEAD
-    public BulkImportStarterLambda(AmazonS3 s3Client, AmazonElasticMapReduce emrClient,
-                                   AWSStepFunctions stepFunctionsClient, AmazonDynamoDB dynamoDB) throws IOException {
-        this(loadInstanceProperties(s3Client), s3Client, emrClient, stepFunctionsClient, dynamoDB);
-    }
-
-    public BulkImportStarterLambda(InstanceProperties properties, AmazonS3 s3Client, AmazonElasticMapReduce emrClient,
-                                   AWSStepFunctions stepFunctionsClient, AmazonDynamoDB dynamoDB) {
-        this(new ExecutorFactory(properties, s3Client, emrClient, stepFunctionsClient, dynamoDB).createExecutor(),
-                properties);
-    }
-
-    public BulkImportStarterLambda(Executor executor, InstanceProperties properties) {
-        super(executor, properties, new Configuration());
-    }
-
-    public BulkImportStarterLambda(Executor executor, InstanceProperties properties, Configuration hadoopConfig) {
-        super(executor, properties, hadoopConfig);
-=======
     public BulkImportStarterLambda(BulkImportExecutor executor, InstanceProperties properties, Configuration hadoopConfig) {
         this.executor = executor;
         this.instanceProperties = properties;
@@ -130,7 +96,6 @@
             return Optional.empty();
         }
         return Optional.of(builder.files(files).build());
->>>>>>> 50cb69bd
     }
 
     private static InstanceProperties loadInstanceProperties(AmazonS3 s3Client) throws IOException {
