/*
 * Copyright 2022-2023 Crown Copyright
 *
 * Licensed under the Apache License, Version 2.0 (the "License");
 * you may not use this file except in compliance with the License.
 * You may obtain a copy of the License at
 *
 *     http://www.apache.org/licenses/LICENSE-2.0
 *
 * Unless required by applicable law or agreed to in writing, software
 * distributed under the License is distributed on an "AS IS" BASIS,
 * WITHOUT WARRANTIES OR CONDITIONS OF ANY KIND, either express or implied.
 * See the License for the specific language governing permissions and
 * limitations under the License.
 */
package sleeper.build.github.actions;

import sleeper.build.chunks.ProjectChunk;
import sleeper.build.chunks.ProjectStructure;
import sleeper.build.maven.InternalModuleIndex;

import java.nio.file.Path;
import java.util.Arrays;
import java.util.List;
import java.util.Objects;

public class GitHubActionsChunkWorkflow {

    private final String chunkId;
    private final String name;
    private final Path usesWorkflowPath;
    private final List<String> onTriggerPaths;

    private GitHubActionsChunkWorkflow(Builder builder) {
        chunkId = Objects.requireNonNull(builder.chunkId, "chunkId must not be null");
        name = Objects.requireNonNull(builder.name, "name must not be null");
        usesWorkflowPath = Objects.requireNonNull(builder.usesWorkflowPath, "usesWorkflowPath must not be null");
        onTriggerPaths = Objects.requireNonNull(builder.onTriggerPaths, "onTriggerPaths must not be null");
    }

    public static Builder builder() {
        return new Builder();
    }

    public Path getUsesWorkflowPath() {
        return usesWorkflowPath;
    }

<<<<<<< HEAD
    public OnPushPathsDiff getOnPushPathsDiffFromExpected(
            ProjectStructure project, ProjectChunk chunk, InternalModuleIndex index) {
        return OnPushPathsDiff.fromExpectedAndActual(project,
                ExpectedOnPushPaths.from(project, index, chunk, this),
                onPushPaths);
=======
    public WorkflowTriggerPathsDiff getTriggerPathsDiffFromExpected(
            ProjectStructure project, ProjectChunk chunk, InternalDependencyIndex index) {
        return WorkflowTriggerPathsDiff.fromExpectedAndActual(project,
                ExpectedWorkflowTriggerPaths.from(project, index, chunk, this),
                onTriggerPaths);
>>>>>>> 249e1401
    }

    @Override
    public boolean equals(Object o) {
        if (this == o) {
            return true;
        }
        if (o == null || getClass() != o.getClass()) {
            return false;
        }
        GitHubActionsChunkWorkflow that = (GitHubActionsChunkWorkflow) o;
        return chunkId.equals(that.chunkId) && name.equals(that.name) && usesWorkflowPath.equals(that.usesWorkflowPath) && onTriggerPaths.equals(that.onTriggerPaths);
    }

    @Override
    public int hashCode() {
        return Objects.hash(chunkId, name, usesWorkflowPath, onTriggerPaths);
    }

    @Override
    public String toString() {
        return "GitHubActionsChunkWorkflow{" +
                "chunkId='" + chunkId + '\'' +
                ", name='" + name + '\'' +
                ", usesWorkflowPath=" + usesWorkflowPath +
                ", onPushPaths=" + onTriggerPaths +
                '}';
    }

    public static final class Builder {
        private List<String> onTriggerPaths;
        private String chunkId;
        private String name;
        private Path usesWorkflowPath;

        private Builder() {
        }

        public static Builder builder() {
            return new Builder();
        }

        public Builder chunkId(String chunkId) {
            this.chunkId = chunkId;
            return this;
        }

        public Builder name(String name) {
            this.name = name;
            return this;
        }

        public Builder usesWorkflowPath(Path usesWorkflowPath) {
            this.usesWorkflowPath = usesWorkflowPath;
            return this;
        }

        public Builder onTriggerPaths(List<String> onTriggerPaths) {
            this.onTriggerPaths = onTriggerPaths;
            return this;
        }

        public Builder onTriggerPathsArray(String... onTriggerPaths) {
            return onTriggerPaths(Arrays.asList(onTriggerPaths));
        }

        public GitHubActionsChunkWorkflow build() {
            return new GitHubActionsChunkWorkflow(this);
        }
    }
}<|MERGE_RESOLUTION|>--- conflicted
+++ resolved
@@ -46,19 +46,11 @@
         return usesWorkflowPath;
     }
 
-<<<<<<< HEAD
-    public OnPushPathsDiff getOnPushPathsDiffFromExpected(
+    public WorkflowTriggerPathsDiff getTriggerPathsDiffFromExpected(
             ProjectStructure project, ProjectChunk chunk, InternalModuleIndex index) {
-        return OnPushPathsDiff.fromExpectedAndActual(project,
-                ExpectedOnPushPaths.from(project, index, chunk, this),
-                onPushPaths);
-=======
-    public WorkflowTriggerPathsDiff getTriggerPathsDiffFromExpected(
-            ProjectStructure project, ProjectChunk chunk, InternalDependencyIndex index) {
         return WorkflowTriggerPathsDiff.fromExpectedAndActual(project,
                 ExpectedWorkflowTriggerPaths.from(project, index, chunk, this),
                 onTriggerPaths);
->>>>>>> 249e1401
     }
 
     @Override
