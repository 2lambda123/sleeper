--- conflicted
+++ resolved
@@ -41,14 +41,9 @@
 import software.amazon.awscdk.services.ec2.VpcLookupOptions;
 import software.amazon.awscdk.services.ecr.IRepository;
 import software.amazon.awscdk.services.ecr.Repository;
-<<<<<<< HEAD
 import software.amazon.awscdk.services.ecs.AddAutoScalingGroupCapacityOptions;
 import software.amazon.awscdk.services.ecs.AmiHardwareType;
 import software.amazon.awscdk.services.ecs.AsgCapacityProvider;
-import software.amazon.awscdk.services.ecs.AwsLogDriver;
-import software.amazon.awscdk.services.ecs.AwsLogDriverProps;
-=======
->>>>>>> a3c1e9a9
 import software.amazon.awscdk.services.ecs.Cluster;
 import software.amazon.awscdk.services.ecs.ContainerDefinitionOptions;
 import software.amazon.awscdk.services.ecs.ContainerImage;
@@ -56,13 +51,9 @@
 import software.amazon.awscdk.services.ecs.EcsOptimizedImage;
 import software.amazon.awscdk.services.ecs.EcsOptimizedImageOptions;
 import software.amazon.awscdk.services.ecs.FargateTaskDefinition;
-<<<<<<< HEAD
 import software.amazon.awscdk.services.ecs.ITaskDefinition;
-import software.amazon.awscdk.services.ecs.LogDriver;
 import software.amazon.awscdk.services.ecs.MachineImageType;
 import software.amazon.awscdk.services.ecs.NetworkMode;
-=======
->>>>>>> a3c1e9a9
 import software.amazon.awscdk.services.events.Rule;
 import software.amazon.awscdk.services.events.Schedule;
 import software.amazon.awscdk.services.events.targets.LambdaFunction;
@@ -122,7 +113,6 @@
 import static sleeper.configuration.properties.UserDefinedInstanceProperty.VERSION;
 import static sleeper.configuration.properties.UserDefinedInstanceProperty.VPC_ID;
 
-
 /**
  * A {@link Stack} to deploy the {@link Queue}s, ECS {@link Cluster}s,
  * {@link FargateTaskDefinition}s, {@link Function}s, CloudWatch {@link Rule}s
@@ -137,7 +127,8 @@
  * the size of the queue and the number of running tasks and create more tasks
  * if necessary.
  * <p>
- * Note that there are two of each of the above: one for non-splitting compaction
+ * Note that there are two of each of the above: one for non-splitting
+ * compaction
  * jobs and one for splitting compaction jobs.
  */
 public class CompactionStack extends NestedStack {
@@ -167,21 +158,22 @@
         eventStore = CompactionStatusStoreStack.from(this, instanceProperties);
 
         // The compaction stack consists of the following components:
-        //  - An SQS queue for the compaction jobs.
-        //  - An SQS queue for the splitting compaction jobs.
-        //  - A lambda to periodically check for compaction jobs that should be created.
-        //      This lambda is fired periodically by a CloudWatch rule. It queries the
-        //      StateStore for information about the current partitions and files,
-        //      identifies files that should be compacted, creates a job definition
-        //      and sends it to an SQS queue.
-        //  - An ECS cluster, task definition, etc., for compaction jobs.
-        //  - An ECS cluster, task definition, etc., for splitting compaction jobs.
-        //  - A lambda that periodically checks the number of running compaction tasks
-        //      and if there are not enough (i.e. there is a backlog on the queue
-        //      then it creates more tasks).
-        //  - A lambda that periodically checks the number of running splitting compaction tasks
-        //      and if there are not enough (i.e. there is a backlog on the queue
-        //      then it creates more tasks).
+        // - An SQS queue for the compaction jobs.
+        // - An SQS queue for the splitting compaction jobs.
+        // - A lambda to periodically check for compaction jobs that should be created.
+        // This lambda is fired periodically by a CloudWatch rule. It queries the
+        // StateStore for information about the current partitions and files,
+        // identifies files that should be compacted, creates a job definition
+        // and sends it to an SQS queue.
+        // - An ECS cluster, task definition, etc., for compaction jobs.
+        // - An ECS cluster, task definition, etc., for splitting compaction jobs.
+        // - A lambda that periodically checks the number of running compaction tasks
+        // and if there are not enough (i.e. there is a backlog on the queue
+        // then it creates more tasks).
+        // - A lambda that periodically checks the number of running splitting
+        // compaction tasks
+        // and if there are not enough (i.e. there is a backlog on the queue
+        // then it creates more tasks).
 
         // Config bucket
         IBucket configBucket = Bucket.fromBucketName(this, "ConfigBucket", instanceProperties.get(CONFIG_BUCKET));
@@ -196,13 +188,15 @@
         Queue splittingCompactionJobsQueue = sqsQueueForSplittingCompactionJobs(topic);
 
         // Lambda to periodically check for compaction jobs that should be created
-        lambdaToFindCompactionJobsThatShouldBeCreated(configBucket, jarsBucket, stateStoreStacks, compactionJobsQueue, splittingCompactionJobsQueue);
+        lambdaToFindCompactionJobsThatShouldBeCreated(configBucket, jarsBucket, stateStoreStacks, compactionJobsQueue,
+                splittingCompactionJobsQueue);
 
         // ECS cluster for compaction tasks
         ecsClusterForCompactionTasks(configBucket, jarsBucket, stateStoreStacks, dataBuckets, compactionJobsQueue);
 
         // ECS cluster for splitting compaction tasks
-        ecsClusterForSplittingCompactionTasks(configBucket, jarsBucket, stateStoreStacks, dataBuckets, splittingCompactionJobsQueue);
+        ecsClusterForSplittingCompactionTasks(configBucket, jarsBucket, stateStoreStacks, dataBuckets,
+                splittingCompactionJobsQueue);
 
         // Lambda to create compaction tasks
         lambdaToCreateCompactionTasks(configBucket, jarsBucket, compactionJobsQueue);
@@ -213,7 +207,8 @@
         Utils.addStackTagIfSet(this, instanceProperties);
     }
 
-    // TODO Code duplication because we have separate queues for splitting compaction
+    // TODO Code duplication because we have separate queues for splitting
+    // compaction
     // jobs and non-splitting compaction jobs. Either merge them both into one
     // queue, ECS cluster, etc., or reduce code duplication.
     private Queue sqsQueueForCompactionJobs(Topic topic) {
@@ -232,18 +227,21 @@
                 .create(this, "CompactionJobDefinitionsQueue")
                 .queueName(queueName)
                 .deadLetterQueue(compactionMergeJobDefinitionsDeadLetterQueue)
-                .visibilityTimeout(Duration.seconds(instanceProperties.getInt(COMPACTION_QUEUE_VISIBILITY_TIMEOUT_IN_SECONDS)))
+                .visibilityTimeout(
+                        Duration.seconds(instanceProperties.getInt(COMPACTION_QUEUE_VISIBILITY_TIMEOUT_IN_SECONDS)))
                 .build();
         instanceProperties.set(COMPACTION_JOB_QUEUE_URL, compactionJobQ.getQueueUrl());
-        instanceProperties.set(COMPACTION_JOB_DLQ_URL, compactionMergeJobDefinitionsDeadLetterQueue.getQueue().getQueueUrl());
-
-        // Add alarm to send message to SNS if there are any messages on the dead letter queue
+        instanceProperties.set(COMPACTION_JOB_DLQ_URL,
+                compactionMergeJobDefinitionsDeadLetterQueue.getQueue().getQueueUrl());
+
+        // Add alarm to send message to SNS if there are any messages on the dead letter
+        // queue
         Alarm compactionMergeAlarm = Alarm.Builder
                 .create(this, "CompactionMergeAlarm")
-                .alarmDescription("Alarms if there are any messages on the dead letter queue for the merging compactions queue")
+                .alarmDescription(
+                        "Alarms if there are any messages on the dead letter queue for the merging compactions queue")
                 .metric(compactionDLQ.metricApproximateNumberOfMessagesVisible()
-                        .with(MetricOptions.builder().statistic("Sum").period(Duration.seconds(60)).build())
-                )
+                        .with(MetricOptions.builder().statistic("Sum").period(Duration.seconds(60)).build()))
                 .comparisonOperator(ComparisonOperator.GREATER_THAN_THRESHOLD)
                 .threshold(0)
                 .evaluationPeriods(1)
@@ -280,18 +278,21 @@
                 .create(this, "CompactionSplittingMergeJobDefinitionsQueue")
                 .queueName(queueName)
                 .deadLetterQueue(compactionJobDefinitionsDeadLetterQueue)
-                .visibilityTimeout(Duration.seconds(instanceProperties.getInt(COMPACTION_QUEUE_VISIBILITY_TIMEOUT_IN_SECONDS)))
+                .visibilityTimeout(
+                        Duration.seconds(instanceProperties.getInt(COMPACTION_QUEUE_VISIBILITY_TIMEOUT_IN_SECONDS)))
                 .build();
         instanceProperties.set(SPLITTING_COMPACTION_JOB_QUEUE_URL, splittingJobQ.getQueueUrl());
-        instanceProperties.set(SPLITTING_COMPACTION_JOB_DLQ_URL, compactionJobDefinitionsDeadLetterQueue.getQueue().getQueueUrl());
-
-        // Add alarm to send message to SNS if there are any messages on the dead letter queue
+        instanceProperties.set(SPLITTING_COMPACTION_JOB_DLQ_URL,
+                compactionJobDefinitionsDeadLetterQueue.getQueue().getQueueUrl());
+
+        // Add alarm to send message to SNS if there are any messages on the dead letter
+        // queue
         Alarm compactionMergeAlarm = Alarm.Builder
                 .create(this, "CompactionSplittingMergeAlarm")
-                .alarmDescription("Alarms if there are any messages on the dead letter queue for the splitting merging compactions queue")
+                .alarmDescription(
+                        "Alarms if there are any messages on the dead letter queue for the splitting merging compactions queue")
                 .metric(splittingDLQ.metricApproximateNumberOfMessagesVisible()
-                        .with(MetricOptions.builder().statistic("Sum").period(Duration.seconds(60)).build())
-                )
+                        .with(MetricOptions.builder().statistic("Sum").period(Duration.seconds(60)).build()))
                 .comparisonOperator(ComparisonOperator.GREATER_THAN_THRESHOLD)
                 .threshold(0)
                 .evaluationPeriods(1)
@@ -313,12 +314,13 @@
     }
 
     private void lambdaToFindCompactionJobsThatShouldBeCreated(IBucket configBucket,
-                                                               IBucket jarsBucket,
-                                                               List<StateStoreStack> stateStoreStacks,
-                                                               Queue compactionMergeJobsQueue,
-                                                               Queue compactionSplittingMergeJobsQueue) {
+            IBucket jarsBucket,
+            List<StateStoreStack> stateStoreStacks,
+            Queue compactionMergeJobsQueue,
+            Queue compactionSplittingMergeJobsQueue) {
         // CompactionJob creation code
-        Code code = Code.fromBucket(jarsBucket, "lambda-jobSpecCreationLambda-" + instanceProperties.get(VERSION) + ".jar");
+        Code code = Code.fromBucket(jarsBucket,
+                "lambda-jobSpecCreationLambda-" + instanceProperties.get(VERSION) + ".jar");
 
         // Function to create compaction jobs
         Map<String, String> environmentVariables = Utils.createDefaultEnvironment(instanceProperties);
@@ -329,7 +331,8 @@
         Function handler = Function.Builder
                 .create(this, "JobCreationLambda")
                 .functionName(functionName)
-                .description("Scan DynamoDB looking for files that need merging and create appropriate job specs in DynamoDB")
+                .description(
+                        "Scan DynamoDB looking for files that need merging and create appropriate job specs in DynamoDB")
                 .runtime(software.amazon.awscdk.services.lambda.Runtime.JAVA_8)
                 .memorySize(instanceProperties.getInt(COMPACTION_JOB_CREATION_LAMBDA_MEMORY_IN_MB))
                 .timeout(Duration.seconds(instanceProperties.getInt(COMPACTION_JOB_CREATION_LAMBDA_TIMEOUT_IN_SECONDS)))
@@ -359,17 +362,18 @@
                 .ruleName(ruleName)
                 .description("A rule to periodically trigger the job creation lambda")
                 .enabled(Boolean.TRUE)
-                .schedule(Schedule.rate(Duration.minutes(instanceProperties.getInt(COMPACTION_JOB_CREATION_LAMBDA_PERIOD_IN_MINUTES))))
+                .schedule(Schedule.rate(
+                        Duration.minutes(instanceProperties.getInt(COMPACTION_JOB_CREATION_LAMBDA_PERIOD_IN_MINUTES))))
                 .targets(Collections.singletonList(new LambdaFunction(handler)))
                 .build();
         instanceProperties.set(COMPACTION_JOB_CREATION_CLOUDWATCH_RULE, rule.getRuleName());
     }
 
     private Cluster ecsClusterForCompactionTasks(IBucket configBucket,
-                                                 IBucket jarsBucket,
-                                                 List<StateStoreStack> stateStoreStacks,
-                                                 List<IBucket> dataBuckets,
-                                                 Queue compactionMergeJobsQueue) {
+            IBucket jarsBucket,
+            List<StateStoreStack> stateStoreStacks,
+            List<IBucket> dataBuckets,
+            Queue compactionMergeJobsQueue) {
         VpcLookupOptions vpcLookupOptions = VpcLookupOptions.builder()
                 .vpcId(instanceProperties.get(VPC_ID))
                 .build();
@@ -395,39 +399,27 @@
         instanceProperties.set(COMPACTION_TASK_FARGATE_DEFINITION_FAMILY, fargateTaskDefinitionFamily);
 
         Ec2TaskDefinition ec2TaskDefinition = Ec2TaskDefinition.Builder
-               .create(this, "MergeCompactionEC2TaskDefinition")
-               .family(instanceProperties.get(ID) + "MergeCompactionEC2TaskFamily")
-               .networkMode(NetworkMode.BRIDGE)
-               .build();
+                .create(this, "MergeCompactionEC2TaskDefinition")
+                .family(instanceProperties.get(ID) + "MergeCompactionEC2TaskFamily")
+                .networkMode(NetworkMode.BRIDGE)
+                .build();
 
         String ec2TaskDefinitionFamily = ec2TaskDefinition.getFamily();
         instanceProperties.set(COMPACTION_TASK_EC2_DEFINITION_FAMILY, ec2TaskDefinitionFamily);
 
-        IRepository repository = Repository.fromRepositoryName(this, "ECR1", instanceProperties.get(ECR_COMPACTION_REPO));
+        IRepository repository = Repository.fromRepositoryName(this, "ECR1",
+                instanceProperties.get(ECR_COMPACTION_REPO));
         ContainerImage containerImage = ContainerImage.fromEcrRepository(repository, instanceProperties.get(VERSION));
-
-<<<<<<< HEAD
-        AwsLogDriverProps logDriverProps = AwsLogDriverProps.builder()
-                .streamPrefix(instanceProperties.get(ID) + "-MergeTasks")
-                .logRetention(Utils.getRetentionDays(instanceProperties.getInt(LOG_RETENTION_IN_DAYS)))
-                .build();
-        LogDriver logDriver = AwsLogDriver.awsLogs(logDriverProps);
 
         Map<String, String> environmentVariables = Utils.createDefaultEnvironment(instanceProperties);
         environmentVariables.put(Utils.AWS_REGION, instanceProperties.get(REGION));
 
         ContainerDefinitionOptions containerDefinitionOptions = ContainerDefinitionOptions.builder()
                 .image(containerImage)
-                .logging(logDriver)
                 .environment(environmentVariables)
                 .cpu(instanceProperties.getInt(COMPACTION_TASK_CPU))
                 .memoryLimitMiB(instanceProperties.getInt(COMPACTION_TASK_MEMORY))
-=======
-        ContainerDefinitionOptions containerDefinitionOptions = ContainerDefinitionOptions.builder()
-                .image(containerImage)
                 .logging(Utils.createFargateContainerLogDriver(this, instanceProperties, "MergeCompactionTasks"))
-                .environment(Utils.createDefaultEnvironment(instanceProperties))
->>>>>>> a3c1e9a9
                 .build();
         fargateTaskDefinition.addContainer(ContainerConstants.COMPACTION_CONTAINER_NAME, containerDefinitionOptions);
         ec2TaskDefinition.addContainer(ContainerConstants.COMPACTION_CONTAINER_NAME, containerDefinitionOptions);
@@ -436,8 +428,10 @@
             configBucket.grantRead(taskDef.getTaskRole());
             jarsBucket.grantRead(taskDef.getTaskRole());
             dataBuckets.forEach(bucket -> bucket.grantReadWrite(taskDef.getTaskRole()));
-            stateStoreStacks.forEach(stateStoreStack -> stateStoreStack.grantReadWriteActiveFileMetadata(taskDef.getTaskRole()));
-            stateStoreStacks.forEach(stateStoreStack -> stateStoreStack.grantReadWriteReadyForGCFileMetadata(taskDef.getTaskRole()));
+            stateStoreStacks.forEach(
+                    stateStoreStack -> stateStoreStack.grantReadWriteActiveFileMetadata(taskDef.getTaskRole()));
+            stateStoreStacks.forEach(
+                    stateStoreStack -> stateStoreStack.grantReadWriteReadyForGCFileMetadata(taskDef.getTaskRole()));
             eventStore.grantWriteJobEvent(taskDef.getTaskRole());
             eventStore.grantWriteTaskEvent(taskDef.getTaskRole());
 
@@ -458,10 +452,10 @@
     }
 
     private Cluster ecsClusterForSplittingCompactionTasks(IBucket configBucket,
-                                                          IBucket jarsBucket,
-                                                          List<StateStoreStack> stateStoreStacks,
-                                                          List<IBucket> dataBuckets,
-                                                          Queue compactionSplittingMergeJobsQueue) {
+            IBucket jarsBucket,
+            List<StateStoreStack> stateStoreStacks,
+            List<IBucket> dataBuckets,
+            Queue compactionSplittingMergeJobsQueue) {
         VpcLookupOptions vpcLookupOptions = VpcLookupOptions.builder()
                 .vpcId(instanceProperties.get(VPC_ID))
                 .build();
@@ -487,49 +481,42 @@
         instanceProperties.set(SPLITTING_COMPACTION_TASK_FARGATE_DEFINITION_FAMILY, fargateTaskDefinitionFamily);
 
         Ec2TaskDefinition ec2TaskDefinition = Ec2TaskDefinition.Builder
-               .create(this, "SplittingMergeCompactionEC2TaskDefinition")
-               .family(instanceProperties.get(ID) + "SplittingMergeCompactionEC2TaskFamily")
-               .networkMode(NetworkMode.BRIDGE)
-               .build();
+                .create(this, "SplittingMergeCompactionEC2TaskDefinition")
+                .family(instanceProperties.get(ID) + "SplittingMergeCompactionEC2TaskFamily")
+                .networkMode(NetworkMode.BRIDGE)
+                .build();
 
         String ec2TaskDefinitionFamily = ec2TaskDefinition.getFamily();
         instanceProperties.set(SPLITTING_COMPACTION_TASK_EC2_DEFINITION_FAMILY, ec2TaskDefinitionFamily);
 
-        IRepository repository = Repository.fromRepositoryName(this, "ECR2", instanceProperties.get(ECR_COMPACTION_REPO));
+        IRepository repository = Repository.fromRepositoryName(this, "ECR2",
+                instanceProperties.get(ECR_COMPACTION_REPO));
         ContainerImage containerImage = ContainerImage.fromEcrRepository(repository, instanceProperties.get(VERSION));
-
-<<<<<<< HEAD
-        AwsLogDriverProps logDriverProps = AwsLogDriverProps.builder()
-                .streamPrefix(instanceProperties.get(ID) + "-SplittingMergeTasks")
-                .logRetention(Utils.getRetentionDays(instanceProperties.getInt(LOG_RETENTION_IN_DAYS)))
-                .build();
-        LogDriver logDriver = AwsLogDriver.awsLogs(logDriverProps);
 
         Map<String, String> environmentVariables = Utils.createDefaultEnvironment(instanceProperties);
         environmentVariables.put(Utils.AWS_REGION, instanceProperties.get(REGION));
 
         ContainerDefinitionOptions containerDefinitionOptions = ContainerDefinitionOptions.builder()
                 .image(containerImage)
-                .logging(logDriver)
                 .environment(environmentVariables)
                 .cpu(instanceProperties.getInt(COMPACTION_TASK_CPU))
                 .memoryLimitMiB(instanceProperties.getInt(COMPACTION_TASK_MEMORY))
-=======
-        ContainerDefinitionOptions containerDefinitionOptions = ContainerDefinitionOptions.builder()
-                .image(containerImage)
-                .logging(Utils.createFargateContainerLogDriver(this, instanceProperties, "SplittingMergeCompactionTasks"))
-                .environment(Utils.createDefaultEnvironment(instanceProperties))
->>>>>>> a3c1e9a9
-                .build();
-        fargateTaskDefinition.addContainer(ContainerConstants.SPLITTING_COMPACTION_CONTAINER_NAME, containerDefinitionOptions);
-        ec2TaskDefinition.addContainer(ContainerConstants.SPLITTING_COMPACTION_CONTAINER_NAME, containerDefinitionOptions);
+                .logging(Utils.createFargateContainerLogDriver(this, instanceProperties,
+                        "SplittingMergeCompactionTasks"))
+                .build();
+        fargateTaskDefinition.addContainer(ContainerConstants.SPLITTING_COMPACTION_CONTAINER_NAME,
+                containerDefinitionOptions);
+        ec2TaskDefinition.addContainer(ContainerConstants.SPLITTING_COMPACTION_CONTAINER_NAME,
+                containerDefinitionOptions);
 
         Consumer<ITaskDefinition> grantPermissions = (taskDef) -> {
             configBucket.grantRead(taskDef.getTaskRole());
             jarsBucket.grantRead(taskDef.getTaskRole());
             dataBuckets.forEach(bucket -> bucket.grantReadWrite(taskDef.getTaskRole()));
-            stateStoreStacks.forEach(stateStoreStack -> stateStoreStack.grantReadWriteActiveFileMetadata(taskDef.getTaskRole()));
-            stateStoreStacks.forEach(stateStoreStack -> stateStoreStack.grantReadWriteReadyForGCFileMetadata(taskDef.getTaskRole()));
+            stateStoreStacks.forEach(
+                    stateStoreStack -> stateStoreStack.grantReadWriteActiveFileMetadata(taskDef.getTaskRole()));
+            stateStoreStacks.forEach(
+                    stateStoreStack -> stateStoreStack.grantReadWriteReadyForGCFileMetadata(taskDef.getTaskRole()));
             eventStore.grantWriteJobEvent(taskDef.getTaskRole());
             eventStore.grantWriteTaskEvent(taskDef.getTaskRole());
 
@@ -558,20 +545,19 @@
                         .deviceName("/dev/xvda") // root volume
                         .volume(BlockDeviceVolume.ebs(instanceProperties.getInt(COMPACTION_EC2_ROOT_SIZE),
                                 EbsDeviceOptions.builder()
-                                .deleteOnTermination(true)
-                                .encrypted(true)
-                                .volumeType(EbsDeviceVolumeType.GP2)
-                                .build()))
+                                        .deleteOnTermination(true)
+                                        .encrypted(true)
+                                        .volumeType(EbsDeviceVolumeType.GP2)
+                                        .build()))
                         .build()))
                 .minCapacity(instanceProperties.getInt(COMPACTION_EC2_POOL_MINIMUM))
                 .desiredCapacity(instanceProperties.getInt(COMPACTION_EC2_POOL_DESIRED))
                 .maxCapacity(instanceProperties.getInt(COMPACTION_EC2_POOL_MAXIMUM)).requireImdsv2(true)
                 .instanceType(lookupEC2InstanceType(instanceProperties.get(COMPACTION_EC2_TYPE)))
-                .machineImage(EcsOptimizedImage.amazonLinux2(AmiHardwareType.STANDARD, EcsOptimizedImageOptions.builder()
-                        .cachedInContext(false)
-                        .build()
-                        )
-                )
+                .machineImage(EcsOptimizedImage.amazonLinux2(AmiHardwareType.STANDARD,
+                        EcsOptimizedImageOptions.builder()
+                                .cachedInContext(false)
+                                .build()))
                 .build();
 
         AsgCapacityProvider ec2Provider = AsgCapacityProvider.Builder
@@ -586,11 +572,10 @@
 
         cluster.addAsgCapacityProvider(ec2Provider,
                 AddAutoScalingGroupCapacityOptions.builder()
-                    .canContainersAccessInstanceRole(false)
-                    .machineImageType(MachineImageType.AMAZON_LINUX_2)
-                    .spotInstanceDraining(true)
-                    .build()
-                );
+                        .canContainersAccessInstanceRole(false)
+                        .machineImageType(MachineImageType.AMAZON_LINUX_2)
+                        .spotInstanceDraining(true)
+                        .build());
     }
 
     public static InstanceType lookupEC2InstanceType(String ec2InstanceType) {
@@ -604,7 +589,7 @@
         String family = ec2InstanceType.substring(0, pos).toUpperCase(Locale.getDefault());
         String size = ec2InstanceType.substring(pos + 1).toUpperCase(Locale.getDefault());
 
-        //now perform lookup of these against known types
+        // now perform lookup of these against known types
         InstanceClass instanceClass = InstanceClass.valueOf(family);
         InstanceSize instanceSize = InstanceSize.valueOf(size);
 
@@ -613,8 +598,8 @@
 
     @SuppressFBWarnings("NP_NULL_ON_SOME_PATH_FROM_RETURN_VALUE")
     private void lambdaToCreateCompactionTasks(IBucket configBucket,
-                                               IBucket jarsBucket,
-                                               Queue compactionMergeJobsQueue) {
+            IBucket jarsBucket,
+            Queue compactionMergeJobsQueue) {
         // CompactionJob creation code
         Code code = Code.fromBucket(jarsBucket, "runningjobs-" + instanceProperties.get(VERSION) + ".jar");
 
@@ -663,7 +648,8 @@
                 .ruleName(ruleName)
                 .description("A rule to periodically trigger the compaction tasks lambda")
                 .enabled(Boolean.TRUE)
-                .schedule(Schedule.rate(Duration.minutes(instanceProperties.getInt(COMPACTION_TASK_CREATION_PERIOD_IN_MINUTES))))
+                .schedule(Schedule
+                        .rate(Duration.minutes(instanceProperties.getInt(COMPACTION_TASK_CREATION_PERIOD_IN_MINUTES))))
                 .targets(Collections.singletonList(new LambdaFunction(handler)))
                 .build();
         instanceProperties.set(COMPACTION_TASK_CREATION_CLOUDWATCH_RULE, rule.getRuleName());
@@ -671,8 +657,8 @@
 
     @SuppressFBWarnings("NP_NULL_ON_SOME_PATH_FROM_RETURN_VALUE")
     private void lambdaToCreateSplittingCompactionTasks(IBucket configBucket,
-                                                        IBucket jarsBucket,
-                                                        Queue compactionSplittingMergeJobsQueue) {
+            IBucket jarsBucket,
+            Queue compactionSplittingMergeJobsQueue) {
         // CompactionJob creation code
         Code code = Code.fromBucket(jarsBucket, "runningjobs-" + instanceProperties.get(VERSION) + ".jar");
 
@@ -715,13 +701,15 @@
         role.addManagedPolicy(ManagedPolicy.fromAwsManagedPolicyName("service-role/AmazonECSTaskExecutionRolePolicy"));
 
         // Cloudwatch rule to trigger this lambda
-        String ruleName = Utils.truncateTo64Characters(instanceProperties.get(ID) + "-SplittingCompactionTasksCreationRule");
+        String ruleName = Utils
+                .truncateTo64Characters(instanceProperties.get(ID) + "-SplittingCompactionTasksCreationRule");
         Rule rule = Rule.Builder
                 .create(this, "CompactionSplittingMergeTasksCreationPeriodicTrigger")
                 .ruleName(ruleName)
                 .description("A rule to periodically trigger the splitting compaction tasks lambda")
                 .enabled(Boolean.TRUE)
-                .schedule(Schedule.rate(Duration.minutes(instanceProperties.getInt(COMPACTION_TASK_CREATION_PERIOD_IN_MINUTES))))
+                .schedule(Schedule
+                        .rate(Duration.minutes(instanceProperties.getInt(COMPACTION_TASK_CREATION_PERIOD_IN_MINUTES))))
                 .targets(Collections.singletonList(new LambdaFunction(handler)))
                 .build();
         instanceProperties.set(SPLITTING_COMPACTION_TASK_CREATION_CLOUDWATCH_RULE, rule.getRuleName());
